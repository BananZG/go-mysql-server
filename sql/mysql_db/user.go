// Copyright 2021-2022 Dolthub, Inc.
//
// Licensed under the Apache License, Version 2.0 (the "License");
// you may not use this file except in compliance with the License.
// You may obtain a copy of the License at
//
//     http://www.apache.org/licenses/LICENSE-2.0
//
// Unless required by applicable law or agreed to in writing, software
// distributed under the License is distributed on an "AS IS" BASIS,
// WITHOUT WARRANTIES OR CONDITIONS OF ANY KIND, either express or implied.
// See the License for the specific language governing permissions and
// limitations under the License.

package mysql_db

import (
	"encoding/json"
	"fmt"
	"strings"
	"time"

	"github.com/dolthub/go-mysql-server/sql"
	"github.com/dolthub/go-mysql-server/sql/in_mem_table"
)

// User represents a user from the user Grant Table.
type User struct {
	User                string
	Host                string
	PrivilegeSet        PrivilegeSet
	Plugin              string
	Password            string
	PasswordLastChanged time.Time
	Locked              bool
	Attributes          *string
<<<<<<< HEAD
	Identity            string
=======
	IsSuperUser         bool
>>>>>>> 8c649a54
	//TODO: add the remaining fields

	// IsRole is an additional field that states whether the User represents a role or user. In MySQL this must be a
	// hidden column, therefore it's represented here as an additional field.
	IsRole bool
}

var _ in_mem_table.Entry = (*User)(nil)

// NewFromRow implements the interface in_mem_table.Entry.
func (u *User) NewFromRow(ctx *sql.Context, row sql.Row) (in_mem_table.Entry, error) {
	if err := userTblSchema.CheckRow(row); err != nil {
		return nil, err
	}
	//TODO: once the remaining fields are added, fill those in as well
	var attributes *string
	passwordLastChanged := time.Now().UTC()
	if val, ok := row[userTblColIndex_User_attributes].(string); ok {
		attributes = &val
	}
	if val, ok := row[userTblColIndex_password_last_changed].(time.Time); ok {
		passwordLastChanged = val
	}
	return &User{
		User:                row[userTblColIndex_User].(string),
		Host:                row[userTblColIndex_Host].(string),
		PrivilegeSet:        u.rowToPrivSet(ctx, row),
		Plugin:              row[userTblColIndex_plugin].(string),
		Password:            row[userTblColIndex_authentication_string].(string),
		PasswordLastChanged: passwordLastChanged,
		Locked:              row[userTblColIndex_account_locked].(uint16) == 2,
		Attributes:          attributes,
		Identity:            row[userTblColIndex_identity].(string),
		IsRole:              false,
	}, nil
}

// UpdateFromRow implements the interface in_mem_table.Entry.
func (u *User) UpdateFromRow(ctx *sql.Context, row sql.Row) (in_mem_table.Entry, error) {
	updatedEntry, err := u.NewFromRow(ctx, row)
	if err != nil {
		return nil, err
	}
	updatedEntry.(*User).IsRole = u.IsRole
	return updatedEntry, nil
}

// ToRow implements the interface in_mem_table.Entry.
func (u *User) ToRow(ctx *sql.Context) sql.Row {
	row := make(sql.Row, len(userTblSchema))
	var err error
	for i, col := range userTblSchema {
		row[i], err = col.Default.Eval(ctx, nil)
		if err != nil {
			panic(err) // Should never happen, schema is static
		}
	}
	//TODO: once the remaining fields are added, fill those in as well
	row[userTblColIndex_User] = u.User
	row[userTblColIndex_Host] = u.Host
	row[userTblColIndex_plugin] = u.Plugin
	row[userTblColIndex_authentication_string] = u.Password
	row[userTblColIndex_password_last_changed] = u.PasswordLastChanged
	row[userTblColIndex_identity] = u.Identity
	if u.Locked {
		row[userTblColIndex_account_locked] = uint16(2)
	}
	if u.Attributes != nil {
		row[userTblColIndex_User_attributes] = *u.Attributes
	}
	u.privSetToRow(ctx, row)
	return row
}

// Equals implements the interface in_mem_table.Entry.
func (u *User) Equals(ctx *sql.Context, otherEntry in_mem_table.Entry) bool {
	otherUser, ok := otherEntry.(*User)
	if !ok {
		return false
	}
	// IsRole is not tested for equality, as it is additional information
	//TODO: once the remaining fields are added, fill those in as well
	if u.User != otherUser.User ||
		u.Host != otherUser.Host ||
		u.Plugin != otherUser.Plugin ||
		u.Password != otherUser.Password ||
		u.Identity != otherUser.Identity ||
		!u.PasswordLastChanged.Equal(otherUser.PasswordLastChanged) ||
		u.Locked != otherUser.Locked ||
		!u.PrivilegeSet.Equals(otherUser.PrivilegeSet) ||
		u.Attributes == nil && otherUser.Attributes != nil ||
		u.Attributes != nil && otherUser.Attributes == nil ||
		(u.Attributes != nil && *u.Attributes != *otherUser.Attributes) {
		return false
	}
	return true
}

// Copy implements the interface in_mem_table.Entry.
func (u *User) Copy(ctx *sql.Context) in_mem_table.Entry {
	uu := *u
	uu.PrivilegeSet = NewPrivilegeSet()
	uu.PrivilegeSet.UnionWith(u.PrivilegeSet)
	return &uu
}

// FromJson implements the interface in_mem_table.Entry.
func (u User) FromJson(ctx *sql.Context, jsonStr string) (in_mem_table.Entry, error) {
	newUser := &User{}
	if err := json.Unmarshal([]byte(jsonStr), newUser); err != nil {
		return nil, err
	}
	return newUser, nil
}

// ToJson implements the interface in_mem_table.Entry.
func (u *User) ToJson(ctx *sql.Context) (string, error) {
	jsonData, err := json.Marshal(*u)
	if err != nil {
		return "", err
	}
	return string(jsonData), nil
}

// UserHostToString returns the user and host as a formatted string using the quotes given. Using the default root
// account with the backtick as the quote, root@localhost would become `root`@`localhost`. Different quotes are used
// in different places in MySQL. In addition, if the quote is used in a section as part of the name, it is escaped by
// doubling the quote (which also mimics MySQL behavior).
func (u User) UserHostToString(quote string) string {
	replacement := quote + quote
	user := strings.ReplaceAll(u.User, quote, replacement)
	host := strings.ReplaceAll(u.Host, quote, replacement)
	return fmt.Sprintf("%s%s%s@%s%s%s", quote, user, quote, quote, host, quote)
}

// rowToPrivSet returns a set of privileges for the given row.
func (u *User) rowToPrivSet(ctx *sql.Context, row sql.Row) PrivilegeSet {
	privSet := NewPrivilegeSet()
	for i, val := range row {
		switch i {
		case userTblColIndex_Select_priv:
			if val.(uint16) == 2 {
				privSet.AddGlobalStatic(sql.PrivilegeType_Select)
			}
		case userTblColIndex_Insert_priv:
			if val.(uint16) == 2 {
				privSet.AddGlobalStatic(sql.PrivilegeType_Insert)
			}
		case userTblColIndex_Update_priv:
			if val.(uint16) == 2 {
				privSet.AddGlobalStatic(sql.PrivilegeType_Update)
			}
		case userTblColIndex_Delete_priv:
			if val.(uint16) == 2 {
				privSet.AddGlobalStatic(sql.PrivilegeType_Delete)
			}
		case userTblColIndex_Create_priv:
			if val.(uint16) == 2 {
				privSet.AddGlobalStatic(sql.PrivilegeType_Create)
			}
		case userTblColIndex_Drop_priv:
			if val.(uint16) == 2 {
				privSet.AddGlobalStatic(sql.PrivilegeType_Drop)
			}
		case userTblColIndex_Reload_priv:
			if val.(uint16) == 2 {
				privSet.AddGlobalStatic(sql.PrivilegeType_Reload)
			}
		case userTblColIndex_Shutdown_priv:
			if val.(uint16) == 2 {
				privSet.AddGlobalStatic(sql.PrivilegeType_Shutdown)
			}
		case userTblColIndex_Process_priv:
			if val.(uint16) == 2 {
				privSet.AddGlobalStatic(sql.PrivilegeType_Process)
			}
		case userTblColIndex_File_priv:
			if val.(uint16) == 2 {
				privSet.AddGlobalStatic(sql.PrivilegeType_File)
			}
		case userTblColIndex_Grant_priv:
			if val.(uint16) == 2 {
				privSet.AddGlobalStatic(sql.PrivilegeType_Grant)
			}
		case userTblColIndex_References_priv:
			if val.(uint16) == 2 {
				privSet.AddGlobalStatic(sql.PrivilegeType_References)
			}
		case userTblColIndex_Index_priv:
			if val.(uint16) == 2 {
				privSet.AddGlobalStatic(sql.PrivilegeType_Index)
			}
		case userTblColIndex_Alter_priv:
			if val.(uint16) == 2 {
				privSet.AddGlobalStatic(sql.PrivilegeType_Alter)
			}
		case userTblColIndex_Show_db_priv:
			if val.(uint16) == 2 {
				privSet.AddGlobalStatic(sql.PrivilegeType_ShowDB)
			}
		case userTblColIndex_Super_priv:
			if val.(uint16) == 2 {
				privSet.AddGlobalStatic(sql.PrivilegeType_Super)
			}
		case userTblColIndex_Create_tmp_table_priv:
			if val.(uint16) == 2 {
				privSet.AddGlobalStatic(sql.PrivilegeType_CreateTempTable)
			}
		case userTblColIndex_Lock_tables_priv:
			if val.(uint16) == 2 {
				privSet.AddGlobalStatic(sql.PrivilegeType_LockTables)
			}
		case userTblColIndex_Execute_priv:
			if val.(uint16) == 2 {
				privSet.AddGlobalStatic(sql.PrivilegeType_Execute)
			}
		case userTblColIndex_Repl_slave_priv:
			if val.(uint16) == 2 {
				privSet.AddGlobalStatic(sql.PrivilegeType_ReplicationSlave)
			}
		case userTblColIndex_Repl_client_priv:
			if val.(uint16) == 2 {
				privSet.AddGlobalStatic(sql.PrivilegeType_ReplicationClient)
			}
		case userTblColIndex_Create_view_priv:
			if val.(uint16) == 2 {
				privSet.AddGlobalStatic(sql.PrivilegeType_CreateView)
			}
		case userTblColIndex_Show_view_priv:
			if val.(uint16) == 2 {
				privSet.AddGlobalStatic(sql.PrivilegeType_ShowView)
			}
		case userTblColIndex_Create_routine_priv:
			if val.(uint16) == 2 {
				privSet.AddGlobalStatic(sql.PrivilegeType_CreateRoutine)
			}
		case userTblColIndex_Alter_routine_priv:
			if val.(uint16) == 2 {
				privSet.AddGlobalStatic(sql.PrivilegeType_AlterRoutine)
			}
		case userTblColIndex_Create_user_priv:
			if val.(uint16) == 2 {
				privSet.AddGlobalStatic(sql.PrivilegeType_CreateUser)
			}
		case userTblColIndex_Event_priv:
			if val.(uint16) == 2 {
				privSet.AddGlobalStatic(sql.PrivilegeType_Event)
			}
		case userTblColIndex_Trigger_priv:
			if val.(uint16) == 2 {
				privSet.AddGlobalStatic(sql.PrivilegeType_Trigger)
			}
		case userTblColIndex_Create_tablespace_priv:
			if val.(uint16) == 2 {
				privSet.AddGlobalStatic(sql.PrivilegeType_CreateTablespace)
			}
		case userTblColIndex_Create_role_priv:
			if val.(uint16) == 2 {
				privSet.AddGlobalStatic(sql.PrivilegeType_CreateRole)
			}
		case userTblColIndex_Drop_role_priv:
			if val.(uint16) == 2 {
				privSet.AddGlobalStatic(sql.PrivilegeType_DropRole)
			}
		}
	}
	return privSet
}

// privSetToRow applies the this User's set of privileges to the given row. Only sets privileges that exist to "Y",
// therefore any privileges that do not exist will have their default values.
func (u *User) privSetToRow(ctx *sql.Context, row sql.Row) {
	for _, priv := range u.PrivilegeSet.ToSlice() {
		switch priv {
		case sql.PrivilegeType_Select:
			row[userTblColIndex_Select_priv] = uint16(2)
		case sql.PrivilegeType_Insert:
			row[userTblColIndex_Insert_priv] = uint16(2)
		case sql.PrivilegeType_Update:
			row[userTblColIndex_Update_priv] = uint16(2)
		case sql.PrivilegeType_Delete:
			row[userTblColIndex_Delete_priv] = uint16(2)
		case sql.PrivilegeType_Create:
			row[userTblColIndex_Create_priv] = uint16(2)
		case sql.PrivilegeType_Drop:
			row[userTblColIndex_Drop_priv] = uint16(2)
		case sql.PrivilegeType_Reload:
			row[userTblColIndex_Reload_priv] = uint16(2)
		case sql.PrivilegeType_Shutdown:
			row[userTblColIndex_Shutdown_priv] = uint16(2)
		case sql.PrivilegeType_Process:
			row[userTblColIndex_Process_priv] = uint16(2)
		case sql.PrivilegeType_File:
			row[userTblColIndex_File_priv] = uint16(2)
		case sql.PrivilegeType_Grant:
			row[userTblColIndex_Grant_priv] = uint16(2)
		case sql.PrivilegeType_References:
			row[userTblColIndex_References_priv] = uint16(2)
		case sql.PrivilegeType_Index:
			row[userTblColIndex_Index_priv] = uint16(2)
		case sql.PrivilegeType_Alter:
			row[userTblColIndex_Alter_priv] = uint16(2)
		case sql.PrivilegeType_ShowDB:
			row[userTblColIndex_Show_db_priv] = uint16(2)
		case sql.PrivilegeType_Super:
			row[userTblColIndex_Super_priv] = uint16(2)
		case sql.PrivilegeType_CreateTempTable:
			row[userTblColIndex_Create_tmp_table_priv] = uint16(2)
		case sql.PrivilegeType_LockTables:
			row[userTblColIndex_Lock_tables_priv] = uint16(2)
		case sql.PrivilegeType_Execute:
			row[userTblColIndex_Execute_priv] = uint16(2)
		case sql.PrivilegeType_ReplicationSlave:
			row[userTblColIndex_Repl_slave_priv] = uint16(2)
		case sql.PrivilegeType_ReplicationClient:
			row[userTblColIndex_Repl_client_priv] = uint16(2)
		case sql.PrivilegeType_CreateView:
			row[userTblColIndex_Create_view_priv] = uint16(2)
		case sql.PrivilegeType_ShowView:
			row[userTblColIndex_Show_view_priv] = uint16(2)
		case sql.PrivilegeType_CreateRoutine:
			row[userTblColIndex_Create_routine_priv] = uint16(2)
		case sql.PrivilegeType_AlterRoutine:
			row[userTblColIndex_Alter_routine_priv] = uint16(2)
		case sql.PrivilegeType_CreateUser:
			row[userTblColIndex_Create_user_priv] = uint16(2)
		case sql.PrivilegeType_Event:
			row[userTblColIndex_Event_priv] = uint16(2)
		case sql.PrivilegeType_Trigger:
			row[userTblColIndex_Trigger_priv] = uint16(2)
		case sql.PrivilegeType_CreateTablespace:
			row[userTblColIndex_Create_tablespace_priv] = uint16(2)
		case sql.PrivilegeType_CreateRole:
			row[userTblColIndex_Create_role_priv] = uint16(2)
		case sql.PrivilegeType_DropRole:
			row[userTblColIndex_Drop_role_priv] = uint16(2)
		}
	}
}<|MERGE_RESOLUTION|>--- conflicted
+++ resolved
@@ -34,11 +34,8 @@
 	PasswordLastChanged time.Time
 	Locked              bool
 	Attributes          *string
-<<<<<<< HEAD
 	Identity            string
-=======
 	IsSuperUser         bool
->>>>>>> 8c649a54
 	//TODO: add the remaining fields
 
 	// IsRole is an additional field that states whether the User represents a role or user. In MySQL this must be a
