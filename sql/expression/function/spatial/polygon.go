--- conflicted
+++ resolved
@@ -74,8 +74,6 @@
 	return NewPolygon(children...)
 }
 
-<<<<<<< HEAD
-=======
 // TODO: https://www.geeksforgeeks.org/orientation-3-ordered-points/
 func pointOrientation(p1, p2, p3 types.Point) int {
 	// compare slopes of line(p1, p2) and line(p2, p3)
@@ -125,7 +123,6 @@
 	return false
 }
 
->>>>>>> 7d532528
 // TODO: should go in line?
 func isLinearRing(line types.LineString) bool {
 	// Get number of points
