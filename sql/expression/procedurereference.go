// Copyright 2021 Dolthub, Inc.
//
// Licensed under the Apache License, Version 2.0 (the "License");
// you may not use this file except in compliance with the License.
// You may obtain a copy of the License at
//
//     http://www.apache.org/licenses/LICENSE-2.0
//
// Unless required by applicable law or agreed to in writing, software
// distributed under the License is distributed on an "AS IS" BASIS,
// WITHOUT WARRANTIES OR CONDITIONS OF ANY KIND, either express or implied.
// See the License for the specific language governing permissions and
// limitations under the License.

package expression

import (
	"fmt"
	"io"
	"strings"

	"github.com/dolthub/go-mysql-server/sql"
	"github.com/dolthub/go-mysql-server/sql/types"
)

// ProcedureReference contains the state for a single CALL statement of a stored procedure.
type ProcedureReference struct {
	innermostScope *procedureScope
	height         int
}
type procedureScope struct {
	parent    *procedureScope
	variables map[string]*procedureVariableReferenceValue
	cursors   map[string]*procedureCursorReferenceValue
	handlers  []*procedureHandlerReferenceValue
}
type procedureVariableReferenceValue struct {
	Name       string
	Value      interface{}
	SqlType    sql.Type
	HasBeenSet bool
}
type procedureCursorReferenceValue struct {
	Name       string
	SelectStmt sql.Node
	RowIter    sql.RowIter
}
type procedureHandlerReferenceValue struct {
	Stmt        sql.Node
	IsExit      bool
	ScopeHeight int
	//TODO: support more than just NOT FOUND
}

// ProcedureReferencable indicates that a sql.Node takes a *ProcedureReference returns a new copy with the reference set.
type ProcedureReferencable interface {
	WithParamReference(pRef *ProcedureReference) sql.Node
}

// InitializeVariable sets the initial value for the variable.
func (ppr *ProcedureReference) InitializeVariable(name string, sqlType sql.Type, val interface{}) error {
	convertedVal, err := sqlType.Convert(val)
	if err != nil {
		return err
	}
	lowerName := strings.ToLower(name)
	ppr.innermostScope.variables[lowerName] = &procedureVariableReferenceValue{
		Name:       lowerName,
		Value:      convertedVal,
		SqlType:    sqlType,
		HasBeenSet: false,
	}
	return nil
}

// InitializeCursor sets the initial state for the cursor.
func (ppr *ProcedureReference) InitializeCursor(name string, selectStmt sql.Node) {
	lowerName := strings.ToLower(name)
	ppr.innermostScope.cursors[lowerName] = &procedureCursorReferenceValue{
		Name:       lowerName,
		SelectStmt: selectStmt,
		RowIter:    nil,
	}
}

// InitializeHandler sets the given handler's statement.
func (ppr *ProcedureReference) InitializeHandler(stmt sql.Node, returnsExitError bool) {
	ppr.innermostScope.handlers = append(ppr.innermostScope.handlers, &procedureHandlerReferenceValue{
		Stmt:        stmt,
		IsExit:      returnsExitError,
		ScopeHeight: ppr.height,
	})
}

// GetVariableValue returns the value of the given parameter.
func (ppr *ProcedureReference) GetVariableValue(name string) (interface{}, error) {
	lowerName := strings.ToLower(name)
	scope := ppr.innermostScope
	for scope != nil {
		if varRefVal, ok := scope.variables[lowerName]; ok {
			return varRefVal.Value, nil
		}
		scope = scope.parent
	}
	return nil, fmt.Errorf("cannot find value for parameter `%s`", name)
}

// GetVariableType returns the type of the given parameter. Returns the NULL type if the type cannot be found.
<<<<<<< HEAD
func (ppr *ProcedureReference) GetVariableType(id int) sql.Type {
	if ppr == nil || id >= len(ppr.idToParam) {
		return types.Null
=======
func (ppr *ProcedureReference) GetVariableType(name string) sql.Type {
	if ppr == nil {
		return sql.Null
>>>>>>> 539e052d
	}
	lowerName := strings.ToLower(name)
	scope := ppr.innermostScope
	for scope != nil {
		if varRefVal, ok := scope.variables[lowerName]; ok {
			return varRefVal.SqlType
		}
		scope = scope.parent
	}
	return sql.Null
}

// SetVariable updates the value of the given parameter.
func (ppr *ProcedureReference) SetVariable(name string, val interface{}, valType sql.Type) error {
	lowerName := strings.ToLower(name)
	scope := ppr.innermostScope
	for scope != nil {
		if varRefVal, ok := scope.variables[lowerName]; ok {
			//TODO: do some actual type checking using the given value's type
			val, err := varRefVal.SqlType.Convert(val)
			if err != nil {
				return err
			}
			varRefVal.Value = val
			varRefVal.HasBeenSet = true
			return nil
		}
		scope = scope.parent
	}
	return fmt.Errorf("cannot find value for parameter `%s`", name)
}

// VariableHasBeenSet returns whether the parameter has had its value altered from the initial value.
func (ppr *ProcedureReference) VariableHasBeenSet(name string) bool {
	lowerName := strings.ToLower(name)
	scope := ppr.innermostScope
	for scope != nil {
		if varRefVal, ok := scope.variables[lowerName]; ok {
			return varRefVal.HasBeenSet
		}
		scope = scope.parent
	}
	return false
}

// HandleError handles the given error by passing to a relevant HANDLER, if one has been declared. If no HANDLER has
// been declared, then returns the given error. Otherwise, returns a new error that was created from the HANDLER, or a
// nil error if it was a CONTINUE HANDLER.
func (ppr *ProcedureReference) HandleError(ctx *sql.Context, incomingErr error) error {
	scope := ppr.innermostScope
	for scope != nil {
		for i := len(scope.handlers) - 1; i >= 0; i-- {
			//TODO: handle more than NOT FOUND handlers, handlers should check if the error applies to them first
			originalScope := ppr.innermostScope
			defer func() {
				ppr.innermostScope = originalScope
			}()
			ppr.innermostScope = scope
			handlerRefVal := scope.handlers[i]

			handlerRowIter, err := handlerRefVal.Stmt.RowIter(ctx, nil)
			if err != nil {
				return err
			}
			defer handlerRowIter.Close(ctx)

			for {
				_, err := handlerRowIter.Next(ctx)
				if err == io.EOF {
					break
				} else if err != nil {
					return err
				}
			}
			if handlerRefVal.IsExit {
				return ProcedureBlockExitError(handlerRefVal.ScopeHeight)
			}
			return io.EOF
		}
		scope = scope.parent
	}
	return incomingErr
}

// OpenCursor sets the designated cursor to open.
func (ppr *ProcedureReference) OpenCursor(ctx *sql.Context, name string, row sql.Row) error {
	lowerName := strings.ToLower(name)
	scope := ppr.innermostScope
	for scope != nil {
		if cursorRefVal, ok := scope.cursors[lowerName]; ok {
			if cursorRefVal.RowIter != nil {
				return sql.ErrCursorAlreadyOpen.New(name)
			}
			var err error
			cursorRefVal.RowIter, err = cursorRefVal.SelectStmt.RowIter(ctx, row)
			return err
		}
		scope = scope.parent
	}
	return fmt.Errorf("cannot find cursor `%s`", name)
}

// CloseCursor closes the designated cursor.
func (ppr *ProcedureReference) CloseCursor(ctx *sql.Context, name string) error {
	lowerName := strings.ToLower(name)
	scope := ppr.innermostScope
	for scope != nil {
		if cursorRefVal, ok := scope.cursors[lowerName]; ok {
			if cursorRefVal.RowIter == nil {
				return sql.ErrCursorNotOpen.New(name)
			}
			err := cursorRefVal.RowIter.Close(ctx)
			cursorRefVal.RowIter = nil
			return err
		}
		scope = scope.parent
	}
	return fmt.Errorf("cannot find cursor `%s`", name)
}

// FetchCursor returns the next row from the designated cursor.
func (ppr *ProcedureReference) FetchCursor(ctx *sql.Context, name string) (sql.Row, sql.Schema, error) {
	lowerName := strings.ToLower(name)
	scope := ppr.innermostScope
	for scope != nil {
		if cursorRefVal, ok := scope.cursors[lowerName]; ok {
			if cursorRefVal.RowIter == nil {
				return nil, nil, sql.ErrCursorNotOpen.New(name)
			}
			row, err := cursorRefVal.RowIter.Next(ctx)
			return row, cursorRefVal.SelectStmt.Schema(), err
		}
		scope = scope.parent
	}
	return nil, nil, fmt.Errorf("cannot find cursor `%s`", name)
}

// PushScope creates a new scope inside the current one.
func (ppr *ProcedureReference) PushScope() {
	ppr.innermostScope = &procedureScope{
		parent:    ppr.innermostScope,
		variables: make(map[string]*procedureVariableReferenceValue),
		cursors:   make(map[string]*procedureCursorReferenceValue),
		handlers:  nil,
	}
	ppr.height++
}

// PopScope removes the innermost scope, returning to its parent. Also closes all open cursors.
func (ppr *ProcedureReference) PopScope(ctx *sql.Context) error {
	var err error
	if ppr.innermostScope == nil {
		return fmt.Errorf("attempted to pop an empty scope")
	}
	for _, cursorRefVal := range ppr.innermostScope.cursors {
		if cursorRefVal.RowIter != nil {
			nErr := cursorRefVal.RowIter.Close(ctx)
			cursorRefVal.RowIter = nil
			if err == nil {
				err = nErr
			}
		}
	}
	ppr.innermostScope = ppr.innermostScope.parent
	ppr.height--
	return nil
}

// CloseAllCursors closes all cursors that are still open.
func (ppr *ProcedureReference) CloseAllCursors(ctx *sql.Context) error {
	var err error
	scope := ppr.innermostScope
	for scope != nil {
		for _, cursorRefVal := range scope.cursors {
			if cursorRefVal.RowIter != nil {
				nErr := cursorRefVal.RowIter.Close(ctx)
				cursorRefVal.RowIter = nil
				if err == nil {
					err = nErr
				}
			}
		}
		scope = scope.parent
	}
	return err
}

// CurrentHeight returns the current height of the scope stack.
func (ppr *ProcedureReference) CurrentHeight() int {
	return ppr.height
}

func NewProcedureReference() *ProcedureReference {
	return &ProcedureReference{
		innermostScope: &procedureScope{
			parent:    nil,
			variables: make(map[string]*procedureVariableReferenceValue),
			cursors:   make(map[string]*procedureCursorReferenceValue),
			handlers:  nil,
		},
		height: 0,
	}
}

// ProcedureParam represents the parameter of a stored procedure or stored function.
type ProcedureParam struct {
	name       string
	pRef       *ProcedureReference
	hasBeenSet bool
}

// NewProcedureParam creates a new ProcedureParam expression.
func NewProcedureParam(name string) *ProcedureParam {
	return &ProcedureParam{name: strings.ToLower(name)}
}

// Children implements the sql.Expression interface.
func (*ProcedureParam) Children() []sql.Expression {
	return nil
}

// Resolved implements the sql.Expression interface.
func (*ProcedureParam) Resolved() bool {
	return true
}

// IsNullable implements the sql.Expression interface.
func (*ProcedureParam) IsNullable() bool {
	return false
}

// Type implements the sql.Expression interface.
func (pp *ProcedureParam) Type() sql.Type {
	return pp.pRef.GetVariableType(pp.name)
}

// Name implements the Nameable interface.
func (pp *ProcedureParam) Name() string {
	return pp.name
}

// String implements the sql.Expression interface.
func (pp *ProcedureParam) String() string {
	return pp.name
}

// Eval implements the sql.Expression interface.
func (pp *ProcedureParam) Eval(ctx *sql.Context, r sql.Row) (interface{}, error) {
	return pp.pRef.GetVariableValue(pp.name)
}

// WithChildren implements the sql.Expression interface.
func (pp *ProcedureParam) WithChildren(children ...sql.Expression) (sql.Expression, error) {
	if len(children) != 0 {
		return nil, sql.ErrInvalidChildrenNumber.New(pp, len(children), 0)
	}
	return pp, nil
}

// WithParamReference returns a new *ProcedureParam containing the given *ProcedureReference.
func (pp *ProcedureParam) WithParamReference(pRef *ProcedureReference) *ProcedureParam {
	npp := *pp
	npp.pRef = pRef
	return &npp
}

// Set sets the value of this procedure parameter to the given value.
func (pp *ProcedureParam) Set(val interface{}, valType sql.Type) error {
	return pp.pRef.SetVariable(pp.name, val, valType)
}

// UnresolvedProcedureParam represents an unresolved parameter of a stored procedure or stored function.
type UnresolvedProcedureParam struct {
	name string
}

// NewUnresolvedProcedureParam creates a new UnresolvedProcedureParam expression.
func NewUnresolvedProcedureParam(name string) *UnresolvedProcedureParam {
	return &UnresolvedProcedureParam{name: strings.ToLower(name)}
}

// Children implements the sql.Expression interface.
func (*UnresolvedProcedureParam) Children() []sql.Expression {
	return nil
}

// Resolved implements the sql.Expression interface.
func (*UnresolvedProcedureParam) Resolved() bool {
	return false
}

// IsNullable implements the sql.Expression interface.
func (*UnresolvedProcedureParam) IsNullable() bool {
	return false
}

// Type implements the sql.Expression interface.
func (*UnresolvedProcedureParam) Type() sql.Type {
	return types.Null
}

// Name implements the Nameable interface.
func (upp *UnresolvedProcedureParam) Name() string {
	return upp.name
}

// String implements the sql.Expression interface.
func (upp *UnresolvedProcedureParam) String() string {
	return upp.name
}

// Eval implements the sql.Expression interface.
func (upp *UnresolvedProcedureParam) Eval(ctx *sql.Context, r sql.Row) (interface{}, error) {
	return nil, fmt.Errorf("attempted to use unresolved procedure param '%s'", upp.name)
}

// WithChildren implements the sql.Expression interface.
func (upp *UnresolvedProcedureParam) WithChildren(children ...sql.Expression) (sql.Expression, error) {
	if len(children) != 0 {
		return nil, sql.ErrInvalidChildrenNumber.New(upp, len(children), 0)
	}
	return upp, nil
}

// ProcedureBlockExitError contains the scope height that should exit.
type ProcedureBlockExitError int

var _ error = ProcedureBlockExitError(0)

// Error implements the error interface.
func (b ProcedureBlockExitError) Error() string {
	return "Block that EXIT handler was declared in could somehow not be found"
}<|MERGE_RESOLUTION|>--- conflicted
+++ resolved
@@ -106,15 +106,9 @@
 }
 
 // GetVariableType returns the type of the given parameter. Returns the NULL type if the type cannot be found.
-<<<<<<< HEAD
-func (ppr *ProcedureReference) GetVariableType(id int) sql.Type {
-	if ppr == nil || id >= len(ppr.idToParam) {
-		return types.Null
-=======
 func (ppr *ProcedureReference) GetVariableType(name string) sql.Type {
 	if ppr == nil {
-		return sql.Null
->>>>>>> 539e052d
+		return types.Null
 	}
 	lowerName := strings.ToLower(name)
 	scope := ppr.innermostScope
@@ -124,7 +118,7 @@
 		}
 		scope = scope.parent
 	}
-	return sql.Null
+	return types.Null
 }
 
 // SetVariable updates the value of the given parameter.
