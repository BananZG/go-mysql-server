--- conflicted
+++ resolved
@@ -31,12 +31,7 @@
 // ALTER TABLE statements.
 //
 // TODO: validateCheckConstraints doesn't currently do any type validation on the check and will allow you to create
-<<<<<<< HEAD
-//
-//	checks that will never evaluate correctly.
-=======
 // checks that will never evaluate correctly.
->>>>>>> c7560b3f
 func validateCheckConstraints(ctx *sql.Context, a *Analyzer, n sql.Node, scope *Scope, sel RuleSelector) (sql.Node, transform.TreeIdentity, error) {
 	switch n := n.(type) {
 	case *plan.CreateCheck:
