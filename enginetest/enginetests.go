--- conflicted
+++ resolved
@@ -296,6 +296,7 @@
 
 	harness.Setup(setup2.SimpleSetup...)
 	engine := NewEngine(t, harness)
+	defer engine.Close()
 
 	for _, tt := range queries.VersionedQueries {
 		TestQueryWithEngine(t, harness, engine, tt)
@@ -6277,18 +6278,11 @@
 
 	engine := mustNewEngine(t, harness)
 	defer engine.Close()
-	engine.Analyzer.Catalog.GrantTables.AddRootAccount()
+	engine.Analyzer.Catalog.MySQLDb.AddRootAccount()
 	ctx := NewContextWithClient(harness, sql.Client{
 		User:    "root",
 		Address: "localhost",
 	})
-
-<<<<<<< HEAD
-	myDb := harness.NewDatabase("mydb")
-	databases := []sql.Database{myDb}
-	engine := NewEngineWithDbs(t, harness, databases)
-	defer engine.Close()
-	engine.Analyzer.Catalog.MySQLDb.AddRootAccount()
 
 	var users []*mysql_db.User
 	var roles []*mysql_db.RoleEdge
@@ -6320,14 +6314,6 @@
 				role := mysql_db.LoadRoleEdge(serialRoleEdge)
 				roles = append(roles, role)
 			}
-=======
-	var users []*grant_tables.User
-	var roles []*grant_tables.RoleEdge
-	engine.Analyzer.Catalog.GrantTables.SetPersistCallback(
-		func(ctx *sql.Context, updatedUsers []*grant_tables.User, updatedRoles []*grant_tables.RoleEdge) error {
-			users = updatedUsers
-			roles = updatedRoles
->>>>>>> 62d24104
 			return nil
 		},
 	)
