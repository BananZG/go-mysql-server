// Copyright 2020-2021 Dolthub, Inc.
//
// Licensed under the Apache License, Version 2.0 (the "License");
// you may not use this file except in compliance with the License.
// You may obtain a copy of the License at
//
//     http://www.apache.org/licenses/LICENSE-2.0
//
// Unless required by applicable law or agreed to in writing, software
// distributed under the License is distributed on an "AS IS" BASIS,
// WITHOUT WARRANTIES OR CONDITIONS OF ANY KIND, either express or implied.
// See the License for the specific language governing permissions and
// limitations under the License.

package enginetest

import (
	"math"
	"time"

	"gopkg.in/src-d/go-errors.v1"

	"github.com/dolthub/go-mysql-server/sql"
	"github.com/dolthub/go-mysql-server/sql/expression"
)

type QueryTest struct {
	Query    string
	Expected []sql.Row
	Bindings map[string]sql.Expression
}

var QueryTests = []QueryTest{
	{
		Query: "SELECT * FROM mytable;",
		Expected: []sql.Row{
			{int64(1), "first row"},
			{int64(2), "second row"},
			{int64(3), "third row"},
		},
	},
	{
		Query: "SELECT * FROM mytable ORDER BY i DESC;",
		Expected: []sql.Row{
			{int64(3), "third row"},
			{int64(2), "second row"},
			{int64(1), "first row"},
		},
	},
	{
		Query: "SELECT * FROM mytable GROUP BY i,s;",
		Expected: []sql.Row{
			{int64(1), "first row"},
			{int64(2), "second row"},
			{int64(3), "third row"},
		},
	},
	{
		Query: "SELECT pk DIV 2, SUM(c3) FROM one_pk GROUP BY 1 ORDER BY 1",
		Expected: []sql.Row{
			{int64(0), float64(14)},
			{int64(1), float64(54)},
		},
	},
	{
		Query: "SELECT pk DIV 2, SUM(c3) as sum FROM one_pk GROUP BY 1 ORDER BY 1",
		Expected: []sql.Row{
			{int64(0), float64(14)},
			{int64(1), float64(54)},
		},
	},
	{
		Query: "SELECT pk DIV 2, SUM(c3) + sum(c3) as sum FROM one_pk GROUP BY 1 ORDER BY 1",
		Expected: []sql.Row{
			{int64(0), float64(28)},
			{int64(1), float64(108)},
		},
	},
	{
		Query: "SELECT pk DIV 2, SUM(c3) + min(c3) as sum_and_min FROM one_pk GROUP BY 1 ORDER BY 1",
		Expected: []sql.Row{
			{int64(0), float64(16)},
			{int64(1), float64(76)},
		},
	},
	{
		Query: "SELECT pk1, SUM(c1) FROM two_pk GROUP BY pk1 ORDER BY pk1;",
		Expected: []sql.Row{
			{0, 10.0},
			{1, 50.0},
		},
	},
	{
		Query:    "SELECT pk1, SUM(c1) FROM two_pk WHERE pk1 = 0",
		Expected: []sql.Row{{0, 10.0}},
	},
	{
		Query:    "SELECT i FROM mytable;",
		Expected: []sql.Row{{int64(1)}, {int64(2)}, {int64(3)}},
	},
	{
		Query:    "SELECT i AS x FROM mytable ORDER BY i DESC",
		Expected: []sql.Row{{3}, {2}, {1}},
	},
	{
		Query: "SELECT i AS s, mt.s FROM mytable mt ORDER BY i DESC",
		Expected: []sql.Row{
			{3, "third row"},
			{2, "second row"},
			{1, "first row"},
		},
	},
	{
		Query: "SELECT i AS s, s FROM mytable mt ORDER BY i DESC",
		Expected: []sql.Row{
			{3, "third row"},
			{2, "second row"},
			{1, "first row"},
		},
	},
	{
		Query:    "SELECT i AS x FROM mytable ORDER BY x DESC",
		Expected: []sql.Row{{3}, {2}, {1}},
	},
	{
		Query:    "SELECT i FROM mytable AS mt;",
		Expected: []sql.Row{{int64(1)}, {int64(2)}, {int64(3)}},
	},
	{
		Query: "SELECT s,i FROM mytable;",
		Expected: []sql.Row{
			{"first row", int64(1)},
			{"second row", int64(2)},
			{"third row", int64(3)}},
	},
	{
		Query: "SELECT mytable.s,i FROM mytable;",
		Expected: []sql.Row{
			{"first row", int64(1)},
			{"second row", int64(2)},
			{"third row", int64(3)}},
	},
	{
		Query: "SELECT t.s,i FROM mytable AS t;",
		Expected: []sql.Row{
			{"first row", int64(1)},
			{"second row", int64(2)},
			{"third row", int64(3)}},
	},
	{
		Query: "SELECT s,i FROM (select i,s FROM mytable) mt;",
		Expected: []sql.Row{
			{"first row", int64(1)},
			{"second row", int64(2)},
			{"third row", int64(3)},
		},
	},
	{
		Query: "WITH mt as (select i,s FROM mytable) SELECT s,i FROM mt;",
		Expected: []sql.Row{
			{"first row", int64(1)},
			{"second row", int64(2)},
			{"third row", int64(3)},
		},
	},
	{
		Query: "WITH mt as (select i,s FROM mytable) SELECT a.s,b.i FROM mt a join mt b on a.i = b.i order by 2;",
		Expected: []sql.Row{
			{"first row", int64(1)},
			{"second row", int64(2)},
			{"third row", int64(3)},
		},
	},
	{
		Query: `WITH mt1 as (select i,s FROM mytable), mt2 as (select i, s from mt1)
			SELECT mt1.i, concat(mt2.s, '!') FROM mt1 join mt2 on mt1.i = mt2.i + 1 order by 1;`,
		Expected: []sql.Row{
			{2, "first row!"},
			{3, "second row!"},
		},
	},
	{
		Query: `WITH mt1 as (select i,s FROM mytable order by i limit 2), mt2 as (select i, s from mt1)
			SELECT mt1.i, concat(mt2.s, '!') FROM mt1 join mt2 on mt1.i = mt2.i + 1 order by 1;`,
		Expected: []sql.Row{
			{2, "first row!"},
		},
	},
	{
		Query: `WITH mt1 as (select i,s FROM mytable), mt2 as (select i+1 as i, concat(s, '!') as s from mt1)
			SELECT mt1.i, mt2.s FROM mt1 join mt2 on mt1.i = mt2.i order by 1;`,
		Expected: []sql.Row{
			{2, "first row!"},
			{3, "second row!"},
		},
	},
	{
		Query: `WITH mt1 as (select i,s FROM mytable), mt2 as (select i+1 as i, concat(s, '!') as s from mytable)
			SELECT mt1.i, mt2.s FROM mt1 join mt2 on mt1.i = mt2.i order by 1;`,
		Expected: []sql.Row{
			{2, "first row!"},
			{3, "second row!"},
		},
	},
	{
		Query: `WITH mt1 as (select i,s FROM mytable), mt2 (i,s) as (select i+1, concat(s, '!') from mytable)
			SELECT mt1.i, mt2.s FROM mt1 join mt2 on mt1.i = mt2.i order by 1;`,
		Expected: []sql.Row{
			{2, "first row!"},
			{3, "second row!"},
		},
	},
	{
		Query: `WITH mt1 as (select i,s FROM mytable), mt2 as (select concat(s, '!') as s, i+1 as i from mytable)
			SELECT mt1.i, mt2.s FROM mt1 join mt2 on mt1.i = mt2.i order by 1;`,
		Expected: []sql.Row{
			{2, "first row!"},
			{3, "second row!"},
		},
	},
	{
		Query: "WITH mt (s,i) as (select i,s FROM mytable) SELECT s,i FROM mt;",
		Expected: []sql.Row{
			{1, "first row"},
			{2, "second row"},
			{3, "third row"},
		},
	},
	{
		Query: "WITH mt (s,i) as (select i+1, concat(s,'!') FROM mytable) SELECT s,i FROM mt order by 1",
		Expected: []sql.Row{
			{2, "first row!"},
			{3, "second row!"},
			{4, "third row!"},
		},
	},
	{
		Query: "WITH mt (s,i) as (select i+1 as x, concat(s,'!') as y FROM mytable) SELECT s,i FROM mt order by 1",
		Expected: []sql.Row{
			{2, "first row!"},
			{3, "second row!"},
			{4, "third row!"},
		},
	},
	{
		Query: "WITH mt (s,i) as (select i+1, concat(s,'!') FROM mytable order by 1 limit 1) SELECT s,i FROM mt order by 1",
		Expected: []sql.Row{
			{2, "first row!"},
		},
	},
	{
		Query: "WITH mt (s,i) as (select char_length(s), sum(i) FROM mytable group by 1) SELECT s,i FROM mt order by 1",
		Expected: []sql.Row{
			{9, 4.0},
			{10, 2.0},
		},
	},
	{
		Query: "WITH mt (s,i) as (select i, row_number() over (order by i desc) FROM mytable) SELECT s,i FROM mt order by 1",
		Expected: []sql.Row{
			{1, 3},
			{2, 2},
			{3, 1},
		},
	},
	{
		Query: `WITH mt1 as (select i,s FROM mytable)
			SELECT mtouter.i, (select s from mt1 where s = mtouter.s) FROM mt1 as mtouter where mtouter.i > 1 order by 1`,
		Expected: []sql.Row{
			{2, "second row"},
			{3, "third row"},
		},
	},
	{
		Query: `WITH mt1 as (select i,s FROM mytable)
			SELECT mtouter.i, (select s from mt1 where i = mtouter.i+1) FROM mt1 as mtouter where mtouter.i > 1 order by 1`,
		Expected: []sql.Row{
			{2, "third row"},
			{3, nil},
		},
	},
	{
		Query: `WITH mt1 as (select i,s FROM mytable)
			SELECT mtouter.i, 
				(with mt2 as (select i,s FROM mt1) select s from mt2 where i = mtouter.i+1) 
			FROM mt1 as mtouter where mtouter.i > 1 order by 1`,
		Expected: []sql.Row{
			{2, "third row"},
			{3, nil},
		},
	},
	{
		Query: "SELECT s, (select i from mytable mt where sub.i = mt.i) as subi FROM (select i,s,'hello' FROM mytable where s = 'first row') as sub;",
		Expected: []sql.Row{
			{"first row", int64(1)},
		},
	},
	{
		Query: "SELECT (select s from mytable mt where sub.i = mt.i) as subi FROM (select i,s,'hello' FROM mytable where i = 1) as sub;",
		Expected: []sql.Row{
			{"first row"},
		},
	},
	{
		Query: "SELECT (select s from mytable mt where sub.i = mt.i) as subi FROM (select s,i,'hello' FROM mytable where i = 1) as sub;",
		Expected: []sql.Row{
			{"first row"},
		},
	},
	{
		Query: "SELECT s, (select i from mytable mt where sub.i = mt.i) as subi FROM (select 'hello',i,s FROM mytable where s = 'first row') as sub;",
		Expected: []sql.Row{
			{"first row", int64(1)},
		},
	},
	{
		Query: "SELECT (select s from mytable mt where sub.i = mt.i) as subi FROM (select 'hello',i,s FROM mytable where i = 1) as sub;",
		Expected: []sql.Row{
			{"first row"},
		},
	},
	{
		Query: "SELECT mytable.s FROM mytable WHERE mytable.i IN (SELECT othertable.i2 FROM othertable) ORDER BY mytable.i ASC",
		Expected: []sql.Row{
			{"first row"},
			{"second row"},
			{"third row"},
		},
	},
	{
		Query: "SELECT mytable.s FROM mytable WHERE mytable.i = (SELECT othertable.i2 FROM othertable WHERE othertable.s2 = 'second')",
		Expected: []sql.Row{
			{"second row"},
		},
	},
	{
		Query: "SELECT mytable.s FROM mytable WHERE mytable.i IN (SELECT othertable.i2 FROM othertable WHERE CONCAT(othertable.s2, ' row') = mytable.s)",
		Expected: []sql.Row{
			{"second row"},
		},
	},
	{
		Query: "SELECT mytable.i, selfjoined.s FROM mytable LEFT JOIN (SELECT * FROM mytable) selfjoined ON mytable.i = selfjoined.i",
		Expected: []sql.Row{
			{1, "first row"},
			{2, "second row"},
			{3, "third row"},
		},
	},
	{
		Query: "SELECT s,i FROM MyTable ORDER BY 2",
		Expected: []sql.Row{
			{"first row", int64(1)},
			{"second row", int64(2)},
			{"third row", int64(3)}},
	},
	{
		Query: "SELECT S,I FROM MyTable ORDER BY 2",
		Expected: []sql.Row{
			{"first row", int64(1)},
			{"second row", int64(2)},
			{"third row", int64(3)}},
	},
	{
		Query: "SELECT mt.s,mt.i FROM MyTable MT ORDER BY 2;",
		Expected: []sql.Row{
			{"first row", int64(1)},
			{"second row", int64(2)},
			{"third row", int64(3)}},
	},
	{
		Query: "SELECT mT.S,Mt.I FROM MyTable MT ORDER BY 2;",
		Expected: []sql.Row{
			{"first row", int64(1)},
			{"second row", int64(2)},
			{"third row", int64(3)}},
	},
	{
		Query: "SELECT mt.* FROM MyTable MT ORDER BY mT.I;",
		Expected: []sql.Row{
			{int64(1), "first row"},
			{int64(2), "second row"},
			{int64(3), "third row"}},
	},
	{
		Query: "SELECT MyTABLE.s,myTable.i FROM MyTable ORDER BY 2;",
		Expected: []sql.Row{
			{"first row", int64(1)},
			{"second row", int64(2)},
			{"third row", int64(3)}},
	},
	{
		Query: "SELECT myTable.* FROM MYTABLE ORDER BY myTable.i;",
		Expected: []sql.Row{
			{int64(1), "first row"},
			{int64(2), "second row"},
			{int64(3), "third row"}},
	},
	{
		Query: "SELECT MyTABLE.S,myTable.I FROM MyTable ORDER BY mytable.i;",
		Expected: []sql.Row{
			{"first row", int64(1)},
			{"second row", int64(2)},
			{"third row", int64(3)}},
	},
	{
		Query: "SELECT i, 1 AS foo, 2 AS bar FROM MyTable WHERE bar = 2 ORDER BY foo, i;",
		Expected: []sql.Row{
			{1, 1, 2},
			{2, 1, 2},
			{3, 1, 2}},
	},
	{
		Query: "SELECT i, 1 AS foo, 2 AS bar FROM (SELECT i FROM mYtABLE WHERE i = 2) AS a ORDER BY foo, i",
		Expected: []sql.Row{
			{2, 1, 2}},
	},
	{
		Query: "SELECT i, 1 AS foo, 2 AS bar FROM (SELECT i FROM mYtABLE WHERE i = ?) AS a ORDER BY foo, i",
		Expected: []sql.Row{
			{2, 1, 2}},
		Bindings: map[string]sql.Expression{
			"v1": expression.NewLiteral(int64(2), sql.Int64),
		},
	},
	{
		Query: "SELECT i, 1 AS foo, 2 AS bar FROM (SELECT i FROM mYtABLE WHERE i = :var) AS a WHERE bar = :var ORDER BY foo, i",
		Expected: []sql.Row{
			{2, 1, 2}},
		Bindings: map[string]sql.Expression{
			"var": expression.NewLiteral(int64(2), sql.Int64),
		},
	},
	{
		Query:    "SELECT i, 1 AS foo, 2 AS bar FROM MyTable WHERE bar = 1 ORDER BY foo, i;",
		Expected: []sql.Row{},
	},
	{
		Query:    "SELECT i, 1 AS foo, 2 AS bar FROM MyTable WHERE bar = ? ORDER BY foo, i;",
		Expected: []sql.Row{},
		Bindings: map[string]sql.Expression{
			"v1": expression.NewLiteral(int64(1), sql.Int64),
		},
	},
	{
		Query:    "SELECT i, 1 AS foo, 2 AS bar FROM MyTable WHERE bar = :bar AND foo = :foo ORDER BY foo, i;",
		Expected: []sql.Row{},
		Bindings: map[string]sql.Expression{
			"bar": expression.NewLiteral(int64(1), sql.Int64),
			"foo": expression.NewLiteral(int64(1), sql.Int64),
		},
	},
	{
		Query: "SELECT :foo * 2",
		Expected: []sql.Row{
			{2},
		},
		Bindings: map[string]sql.Expression{
			"foo": expression.NewLiteral(int64(1), sql.Int64),
		},
	},
	{
		Query: "SELECT i from mytable where i in (:foo, :bar) order by 1",
		Expected: []sql.Row{
			{1},
			{2},
		},
		Bindings: map[string]sql.Expression{
			"foo": expression.NewLiteral(int64(1), sql.Int64),
			"bar": expression.NewLiteral(int64(2), sql.Int64),
		},
	},
	{
		Query: "SELECT i from mytable where i = :foo * 2",
		Expected: []sql.Row{
			{2},
		},
		Bindings: map[string]sql.Expression{
			"foo": expression.NewLiteral(int64(1), sql.Int64),
		},
	},
	{
		Query: "SELECT i from mytable where 4 = :foo * 2 order by 1",
		Expected: []sql.Row{
			{1},
			{2},
			{3},
		},
		Bindings: map[string]sql.Expression{
			"foo": expression.NewLiteral(int64(2), sql.Int64),
		},
	},
	{
		Query:    "SELECT timestamp FROM reservedWordsTable;",
		Expected: []sql.Row{{"1"}},
	},
	{
		Query:    "SELECT RW.TIMESTAMP FROM reservedWordsTable rw;",
		Expected: []sql.Row{{"1"}},
	},
	{
		Query:    "SELECT `AND`, RW.`Or`, `SEleCT` FROM reservedWordsTable rw;",
		Expected: []sql.Row{{"1.1", "aaa", "create"}},
	},
	{
		Query:    "SELECT reservedWordsTable.AND, reservedWordsTABLE.Or, reservedwordstable.SEleCT FROM reservedWordsTable;",
		Expected: []sql.Row{{"1.1", "aaa", "create"}},
	},
	{
		Query:    "SELECT i + 1 FROM mytable;",
		Expected: []sql.Row{{int64(2)}, {int64(3)}, {int64(4)}},
	},
	{
		Query:    "SELECT i div 2 FROM mytable order by 1;",
		Expected: []sql.Row{{int64(0)}, {int64(1)}, {int64(1)}},
	},
	{
		Query:    "SELECT i DIV 2 FROM mytable order by 1;",
		Expected: []sql.Row{{int64(0)}, {int64(1)}, {int64(1)}},
	},
	{
		Query:    "SELECT -i FROM mytable;",
		Expected: []sql.Row{{int64(-1)}, {int64(-2)}, {int64(-3)}},
	},
	{
		Query:    "SELECT +i FROM mytable;",
		Expected: []sql.Row{{int64(1)}, {int64(2)}, {int64(3)}},
	},
	{
		Query:    "SELECT + - i FROM mytable;",
		Expected: []sql.Row{{int64(-1)}, {int64(-2)}, {int64(-3)}},
	},
	{
		Query:    "SELECT i FROM mytable WHERE -i = -2;",
		Expected: []sql.Row{{int64(2)}},
	},
	{
		Query:    "SELECT i FROM mytable WHERE -i <=> -2;",
		Expected: []sql.Row{{int64(2)}},
	},
	{
		Query:    "SELECT i FROM mytable WHERE i = 2;",
		Expected: []sql.Row{{int64(2)}},
	},
	{
		Query:    "SELECT i FROM mytable WHERE 2 = i;",
		Expected: []sql.Row{{int64(2)}},
	},
	{
		Query:    "SELECT i FROM mytable WHERE 2 <=> i;",
		Expected: []sql.Row{{int64(2)}},
	},
	{
		Query:    "SELECT i FROM mytable WHERE i > 2;",
		Expected: []sql.Row{{int64(3)}},
	},
	{
		Query:    "SELECT i FROM mytable WHERE 2 < i;",
		Expected: []sql.Row{{int64(3)}},
	},
	{
		Query:    "SELECT i FROM mytable WHERE i < 2;",
		Expected: []sql.Row{{int64(1)}},
	},
	{
		Query:    "SELECT i FROM mytable WHERE 2 > i;",
		Expected: []sql.Row{{int64(1)}},
	},
	{
		Query:    "SELECT i FROM mytable WHERE i <> 2;",
		Expected: []sql.Row{{int64(1)}, {int64(3)}},
	},
	{
		Query:    "SELECT NULL IN (SELECT i FROM emptytable)",
		Expected: []sql.Row{{false}},
	},
	{
		Query:    "SELECT NULL NOT IN (SELECT i FROM emptytable)",
		Expected: []sql.Row{{true}},
	},
	{
		Query:    "SELECT NULL IN (SELECT i FROM mytable)",
		Expected: []sql.Row{{nil}},
	},
	{
		Query:    "SELECT NULL NOT IN (SELECT i FROM mytable)",
		Expected: []sql.Row{{nil}},
	},
	{
		Query:    "SELECT NULL IN (SELECT i2 FROM niltable)",
		Expected: []sql.Row{{nil}},
	},
	{
		Query:    "SELECT NULL NOT IN (SELECT i2 FROM niltable)",
		Expected: []sql.Row{{nil}},
	},
	{
		Query:    "SELECT 2 IN (SELECT i2 FROM niltable)",
		Expected: []sql.Row{{true}},
	},
	{
		Query:    "SELECT 2 NOT IN (SELECT i2 FROM niltable)",
		Expected: []sql.Row{{false}},
	},
	{
		Query:    "SELECT 100 IN (SELECT i2 FROM niltable)",
		Expected: []sql.Row{{nil}},
	},
	{
		Query:    "SELECT 100 NOT IN (SELECT i2 FROM niltable)",
		Expected: []sql.Row{{nil}},
	},
	{
		Query:    "SELECT 1 IN (2,3,4,null)",
		Expected: []sql.Row{{nil}},
	},
	{
		Query:    "SELECT 1 IN (2,3,4,null,1)",
		Expected: []sql.Row{{true}},
	},
	{
		Query:    "SELECT 1 IN (1,2,3)",
		Expected: []sql.Row{{true}},
	},
	{
		Query:    "SELECT 1 IN (2,3,4)",
		Expected: []sql.Row{{false}},
	},
	{
		Query:    "SELECT NULL IN (2,3,4)",
		Expected: []sql.Row{{nil}},
	},
	{
		Query:    "SELECT NULL IN (2,3,4,null)",
		Expected: []sql.Row{{nil}},
	},
	{
		`SELECT 'a' IN ('b','c',null,'d')`,
		[]sql.Row{{nil}},
		nil,
	},
	{
		`SELECT 'a' IN ('a','b','c','d')`,
		[]sql.Row{{true}},
		nil,
	},
	{
		`SELECT 'a' IN ('b','c','d')`,
		[]sql.Row{{false}},
		nil,
	},
	{
		Query:    "SELECT 1 NOT IN (2,3,4,null)",
		Expected: []sql.Row{{nil}},
	},
	{
		Query:    "SELECT 1 NOT IN (2,3,4,null,1)",
		Expected: []sql.Row{{false}},
	},
	{
		Query:    "SELECT 1 NOT IN (1,2,3)",
		Expected: []sql.Row{{false}},
	},
	{
		Query:    "SELECT 1 NOT IN (2,3,4)",
		Expected: []sql.Row{{true}},
	},
	{
		Query:    "SELECT NULL NOT IN (2,3,4)",
		Expected: []sql.Row{{nil}},
	},
	{
		Query:    "SELECT NULL NOT IN (2,3,4,null)",
		Expected: []sql.Row{{nil}},
	},
	{
		`SELECT 'a' NOT IN ('b','c',null,'d')`,
		[]sql.Row{{nil}},
		nil,
	},
	{
		`SELECT 'a' NOT IN ('a','b','c','d')`,
		[]sql.Row{{false}},
		nil,
	},
	{
		`SELECT 'a' NOT IN ('b','c','d')`,
		[]sql.Row{{true}},
		nil,
	},
	{
		Query:    "SELECT i FROM mytable WHERE i IN (1, 3)",
		Expected: []sql.Row{{int64(1)}, {int64(3)}},
	},
	{
		Query:    "SELECT i FROM mytable WHERE i = 1 OR i = 3",
		Expected: []sql.Row{{int64(1)}, {int64(3)}},
	},
	{
		Query:    "SELECT * FROM mytable WHERE i = 1 AND i = 2",
		Expected: nil,
	},
	{
		Query:    "SELECT i FROM mytable WHERE i >= 2 ORDER BY 1",
		Expected: []sql.Row{{int64(2)}, {int64(3)}},
	},
	{
		Query:    "SELECT i FROM mytable WHERE 2 <= i ORDER BY 1",
		Expected: []sql.Row{{int64(2)}, {int64(3)}},
	},
	{
		Query:    "SELECT i FROM mytable WHERE i <= 2 ORDER BY 1",
		Expected: []sql.Row{{int64(1)}, {int64(2)}},
	},
	{
		Query:    "SELECT i FROM mytable WHERE 2 >= i ORDER BY 1",
		Expected: []sql.Row{{int64(1)}, {int64(2)}},
	},
	{
		Query:    "SELECT i FROM mytable WHERE i > 2",
		Expected: []sql.Row{{int64(3)}},
	},
	{
		Query:    "SELECT i FROM mytable WHERE i+1 > 3",
		Expected: []sql.Row{{int64(3)}},
	},
	{
		Query:    "SELECT i FROM mytable WHERE i < 2",
		Expected: []sql.Row{{int64(1)}},
	},
	{
		Query:    "SELECT i FROM mytable WHERE i >= 2 OR i = 1 ORDER BY 1",
		Expected: []sql.Row{{int64(1)}, {int64(2)}, {int64(3)}},
	},
	{
		Query:    "SELECT f32 FROM floattable WHERE f64 = 2.0;",
		Expected: []sql.Row{{float32(2.0)}},
	},
	{
		Query:    "SELECT f32 FROM floattable WHERE f64 < 2.0;",
		Expected: []sql.Row{{float32(-1.0)}, {float32(-1.5)}, {float32(1.0)}, {float32(1.5)}},
	},
	{
		Query:    "SELECT f32 FROM floattable WHERE f64 > 2.0;",
		Expected: []sql.Row{{float32(2.5)}},
	},
	{
		Query:    "SELECT f32 FROM floattable WHERE f64 <> 2.0;",
		Expected: []sql.Row{{float32(-1.0)}, {float32(-1.5)}, {float32(1.0)}, {float32(1.5)}, {float32(2.5)}},
	},
	{
		Query:    "SELECT f64 FROM floattable WHERE f32 = 2.0;",
		Expected: []sql.Row{{float64(2.0)}},
	},
	{
		Query:    "SELECT f64 FROM floattable WHERE f32 = -1.5;",
		Expected: []sql.Row{{float64(-1.5)}},
	},
	{
		Query:    "SELECT f64 FROM floattable WHERE -f32 = -2.0;",
		Expected: []sql.Row{{float64(2.0)}},
	},
	{
		Query:    "SELECT f64 FROM floattable WHERE f32 < 2.0;",
		Expected: []sql.Row{{float64(-1.0)}, {float64(-1.5)}, {float64(1.0)}, {float64(1.5)}},
	},
	{
		Query:    "SELECT f64 FROM floattable WHERE f32 > 2.0;",
		Expected: []sql.Row{{float64(2.5)}},
	},
	{
		Query:    "SELECT f64 FROM floattable WHERE f32 <> 2.0;",
		Expected: []sql.Row{{float64(-1.0)}, {float64(-1.5)}, {float64(1.0)}, {float64(1.5)}, {float64(2.5)}},
	},
	{
		Query:    "SELECT f32 FROM floattable ORDER BY f64;",
		Expected: []sql.Row{{float32(-1.5)}, {float32(-1.0)}, {float32(1.0)}, {float32(1.5)}, {float32(2.0)}, {float32(2.5)}},
	},
	{
		Query:    "SELECT i FROM mytable ORDER BY i DESC;",
		Expected: []sql.Row{{int64(3)}, {int64(2)}, {int64(1)}},
	},
	{
		Query:    "SELECT i FROM mytable WHERE 'hello';",
		Expected: nil,
	},
	{
		Query:    "SELECT i FROM mytable WHERE NOT 'hello';",
		Expected: []sql.Row{{int64(1)}, {int64(2)}, {int64(3)}},
	},
	{
		Query:    "SELECT i FROM mytable WHERE s = 'first row' ORDER BY i DESC;",
		Expected: []sql.Row{{int64(1)}},
	},
	{
		Query:    "SELECT * FROM mytable WHERE i = 2 AND s = 'third row'",
		Expected: nil,
	},
	{
		Query:    "SELECT i FROM mytable WHERE s = 'first row' ORDER BY i DESC LIMIT 1;",
		Expected: []sql.Row{{int64(1)}},
	},
	{
		Query:    "SELECT i FROM mytable ORDER BY i LIMIT 1 OFFSET 1;",
		Expected: []sql.Row{{int64(2)}},
	},
	{
		Query:    "SELECT i FROM mytable WHERE i NOT IN (SELECT i FROM (SELECT * FROM (SELECT i as i, s as s FROM mytable) f) s)",
		Expected: []sql.Row{},
	},
	{
		Query:    "SELECT i FROM (SELECT 1 AS i FROM DUAL UNION SELECT 2 AS i FROM DUAL) some_is WHERE i NOT IN (SELECT i FROM (SELECT 1 as i FROM DUAL) different_is);",
		Expected: []sql.Row{{int64(2)}},
	},
	{
		Query:    "SELECT i FROM mytable ORDER BY i LIMIT 1,1;",
		Expected: []sql.Row{{int64(2)}},
	},
	{
		Query:    "SELECT i FROM mytable ORDER BY i LIMIT 3,1;",
		Expected: nil,
	},
	{
		Query:    "SELECT i FROM mytable ORDER BY i LIMIT 2,100;",
		Expected: []sql.Row{{int64(3)}},
	},
	{
		Query:    "SELECT i FROM niltable WHERE b IS NULL",
		Expected: []sql.Row{{int64(1)}, {int64(4)}},
	},
	{
		Query:    "SELECT i FROM niltable WHERE b <=> NULL",
		Expected: []sql.Row{{int64(1)}, {int64(4)}},
	},
	{
		Query:    "SELECT i FROM niltable WHERE NULL <=> b",
		Expected: []sql.Row{{int64(1)}, {int64(4)}},
	},
	{
		Query: "SELECT i FROM niltable WHERE b IS NOT NULL",
		Expected: []sql.Row{
			{int64(2)}, {int64(3)},
			{int64(5)}, {int64(6)},
		},
	},
	{
		Query: "SELECT i FROM niltable WHERE b",
		Expected: []sql.Row{
			{int64(2)},
			{int64(5)},
		},
	},
	{
		Query: "SELECT i FROM niltable WHERE NOT b",
		Expected: []sql.Row{
			{int64(3)},
			{int64(6)},
		},
	},
	{
		Query:    "SELECT i FROM niltable WHERE b IS TRUE",
		Expected: []sql.Row{{int64(2)}, {int64(5)}},
	},
	{
		Query: "SELECT i FROM niltable WHERE b IS NOT TRUE",
		Expected: []sql.Row{
			{int64(1)}, {int64(3)},
			{int64(4)}, {int64(6)},
		},
	},
	{
		Query:    "SELECT f FROM niltable WHERE b IS FALSE",
		Expected: []sql.Row{{nil}, {6.0}},
	},
	{
		Query:    "SELECT i FROM niltable WHERE f < 5",
		Expected: []sql.Row{{int64(4)}},
	},
	{
		Query:    "SELECT i FROM niltable WHERE f > 5",
		Expected: []sql.Row{{int64(6)}},
	},
	{
		Query:    "SELECT i FROM niltable WHERE b IS NOT FALSE",
		Expected: []sql.Row{{int64(1)}, {int64(2)}, {int64(4)}, {int64(5)}},
	},
	{
		Query:    "SELECT i FROM niltable WHERE i2 IS NULL ORDER BY 1",
		Expected: []sql.Row{{int64(1)}, {int64(3)}, {int64(5)}},
	},
	{
		Query:    "SELECT i FROM niltable WHERE i2 IS NOT NULL ORDER BY 1",
		Expected: []sql.Row{{int64(2)}, {int64(4)}, {int64(6)}},
	},
	{
		Query:    "SELECT COUNT(*) FROM mytable;",
		Expected: []sql.Row{{int64(3)}},
	},
	{
		Query:    "SELECT COUNT(*) FROM mytable LIMIT 1;",
		Expected: []sql.Row{{int64(3)}},
	},
	{
		Query:    "SELECT COUNT(*) AS c FROM mytable;",
		Expected: []sql.Row{{int64(3)}},
	},
	{
		Query:    "SELECT substring(s, 2, 3) FROM mytable",
		Expected: []sql.Row{{"irs"}, {"eco"}, {"hir"}},
	},
	{
		Query:    `SELECT substring("foo", 2, 2)`,
		Expected: []sql.Row{{"oo"}},
	},
	{
		Query: `SELECT SUBSTRING_INDEX('a.b.c.d.e.f', '.', 2)`,
		Expected: []sql.Row{
			{"a.b"},
		},
	},
	{
		Query: `SELECT SUBSTRING_INDEX('a.b.c.d.e.f', '.', -2)`,
		Expected: []sql.Row{
			{"e.f"},
		},
	},
	{
		Query: `SELECT SUBSTRING_INDEX(SUBSTRING_INDEX('source{d}', '{d}', 1), 'r', -1)`,
		Expected: []sql.Row{
			{"ce"},
		},
	},
	{
		Query:    `SELECT SUBSTRING_INDEX(mytable.s, "d", 1) AS s FROM mytable INNER JOIN othertable ON (SUBSTRING_INDEX(mytable.s, "d", 1) = SUBSTRING_INDEX(othertable.s2, "d", 1)) GROUP BY 1 HAVING s = 'secon'`,
		Expected: []sql.Row{{"secon"}},
	},
	{
		Query:    "SELECT YEAR('2007-12-11') FROM mytable",
		Expected: []sql.Row{{int32(2007)}, {int32(2007)}, {int32(2007)}},
	},
	{
		Query:    "SELECT MONTH('2007-12-11') FROM mytable",
		Expected: []sql.Row{{int32(12)}, {int32(12)}, {int32(12)}},
	},
	{
		Query:    "SELECT DAY('2007-12-11') FROM mytable",
		Expected: []sql.Row{{int32(11)}, {int32(11)}, {int32(11)}},
	},
	{
		Query:    "SELECT HOUR('2007-12-11 20:21:22') FROM mytable",
		Expected: []sql.Row{{int32(20)}, {int32(20)}, {int32(20)}},
	},
	{
		Query:    "SELECT MINUTE('2007-12-11 20:21:22') FROM mytable",
		Expected: []sql.Row{{int32(21)}, {int32(21)}, {int32(21)}},
	},
	{
		Query:    "SELECT SECOND('2007-12-11 20:21:22') FROM mytable",
		Expected: []sql.Row{{int32(22)}, {int32(22)}, {int32(22)}},
	},
	{
		Query:    "SELECT DAYOFYEAR('2007-12-11 20:21:22') FROM mytable",
		Expected: []sql.Row{{int32(345)}, {int32(345)}, {int32(345)}},
	},
	{
		Query:    "SELECT SECOND('2007-12-11T20:21:22Z') FROM mytable",
		Expected: []sql.Row{{int32(22)}, {int32(22)}, {int32(22)}},
	},
	{
		Query:    "SELECT DAYOFYEAR('2007-12-11') FROM mytable",
		Expected: []sql.Row{{int32(345)}, {int32(345)}, {int32(345)}},
	},
	{
		Query:    "SELECT DAYOFYEAR('20071211') FROM mytable",
		Expected: []sql.Row{{int32(345)}, {int32(345)}, {int32(345)}},
	},
	{
		Query:    "SELECT YEARWEEK('0000-01-01')",
		Expected: []sql.Row{{int32(1)}},
	},
	{
		Query:    "SELECT YEARWEEK('9999-12-31')",
		Expected: []sql.Row{{int32(999952)}},
	},
	{
		Query:    "SELECT YEARWEEK('2008-02-20', 1)",
		Expected: []sql.Row{{int32(200808)}},
	},
	{
		Query:    "SELECT YEARWEEK('1987-01-01')",
		Expected: []sql.Row{{int32(198652)}},
	},
	{
		Query:    "SELECT YEARWEEK('1987-01-01', 20), YEARWEEK('1987-01-01', 1), YEARWEEK('1987-01-01', 2), YEARWEEK('1987-01-01', 3), YEARWEEK('1987-01-01', 4), YEARWEEK('1987-01-01', 5), YEARWEEK('1987-01-01', 6), YEARWEEK('1987-01-01', 7)",
		Expected: []sql.Row{{int32(198653), int32(198701), int32(198652), int32(198701), int32(198653), int32(198652), int32(198653), int32(198652)}},
	},
	{
		Query:    "SELECT i FROM mytable WHERE i BETWEEN 1 AND 2",
		Expected: []sql.Row{{int64(1)}, {int64(2)}},
	},
	{
		Query:    "SELECT i FROM mytable WHERE i NOT BETWEEN 1 AND 2",
		Expected: []sql.Row{{int64(3)}},
	},
	{
		Query:    "SELECT id FROM typestable WHERE ti > '2019-12-31'",
		Expected: []sql.Row{{int64(1)}},
	},
	{
		Query:    "SELECT id FROM typestable WHERE da > '2019-12-31'",
		Expected: []sql.Row{{int64(1)}},
	},
	{
		Query:    "SELECT id FROM typestable WHERE ti < '2019-12-31'",
		Expected: nil,
	},
	{
		Query:    "SELECT id FROM typestable WHERE da < '2019-12-31'",
		Expected: nil,
	},
	{
		Query:    "SELECT id FROM typestable WHERE ti > date_add('2019-12-30', INTERVAL 1 day)",
		Expected: []sql.Row{{int64(1)}},
	},
	{
		Query:    "SELECT id FROM typestable WHERE da > date_add('2019-12-30', INTERVAL 1 DAY)",
		Expected: nil,
	},
	{
		Query:    "SELECT id FROM typestable WHERE da >= date_add('2019-12-30', INTERVAL 1 DAY)",
		Expected: []sql.Row{{int64(1)}},
	},
	{
		Query:    "SELECT id FROM typestable WHERE ti < date_add('2019-12-30', INTERVAL 1 DAY)",
		Expected: nil,
	},
	{
		Query:    "SELECT id FROM typestable WHERE da < date_add('2019-12-30', INTERVAL 1 DAY)",
		Expected: nil,
	},
	{
		Query:    "SELECT id FROM typestable WHERE ti > date_sub('2020-01-01', INTERVAL 1 DAY)",
		Expected: []sql.Row{{int64(1)}},
	},
	{
		Query:    "SELECT id FROM typestable WHERE da > date_sub('2020-01-01', INTERVAL 1 DAY)",
		Expected: nil,
	},
	{
		Query:    "SELECT id FROM typestable WHERE da >= date_sub('2020-01-01', INTERVAL 1 DAY)",
		Expected: []sql.Row{{int64(1)}},
	},
	{
		Query:    "SELECT id FROM typestable WHERE ti < date_sub('2020-01-01', INTERVAL 1 DAY)",
		Expected: nil,
	},
	{
		Query:    "SELECT id FROM typestable WHERE da < date_sub('2020-01-01', INTERVAL 1 DAY)",
		Expected: nil,
	},
	{
		Query: "SELECT i,v from stringandtable WHERE i",
		Expected: []sql.Row{
			{int64(1), "1"},
			{int64(2), ""},
			{int64(3), "true"},
			{int64(4), "false"},
			{int64(5), nil},
		},
	},
	{
		Query: "SELECT i,v from stringandtable WHERE i AND i",
		Expected: []sql.Row{
			{int64(1), "1"},
			{int64(2), ""},
			{int64(3), "true"},
			{int64(4), "false"},
			{int64(5), nil},
		},
	},
	{
		Query: "SELECT i,v from stringandtable WHERE i OR i",
		Expected: []sql.Row{
			{int64(1), "1"},
			{int64(2), ""},
			{int64(3), "true"},
			{int64(4), "false"},
			{int64(5), nil},
		},
	},
	{
		Query:    "SELECT i,v from stringandtable WHERE NOT i",
		Expected: []sql.Row{{int64(0), "0"}},
	},
	{
		Query:    "SELECT i,v from stringandtable WHERE NOT i AND NOT i",
		Expected: []sql.Row{{int64(0), "0"}},
	},
	{
		Query:    "SELECT i,v from stringandtable WHERE NOT i OR NOT i",
		Expected: []sql.Row{{int64(0), "0"}},
	},
	{
		Query: "SELECT i,v from stringandtable WHERE i OR NOT i",
		Expected: []sql.Row{
			{int64(0), "0"},
			{int64(1), "1"},
			{int64(2), ""},
			{int64(3), "true"},
			{int64(4), "false"},
			{int64(5), nil},
		},
	},
	{
		Query:    "SELECT i,v from stringandtable WHERE v",
		Expected: []sql.Row{{int64(1), "1"}, {nil, "2"}},
	},
	{
		Query:    "SELECT i,v from stringandtable WHERE v AND v",
		Expected: []sql.Row{{int64(1), "1"}, {nil, "2"}},
	},
	{
		Query:    "SELECT i,v from stringandtable WHERE v OR v",
		Expected: []sql.Row{{int64(1), "1"}, {nil, "2"}},
	},
	{
		Query: "SELECT i,v from stringandtable WHERE NOT v",
		Expected: []sql.Row{
			{int64(0), "0"},
			{int64(2), ""},
			{int64(3), "true"},
			{int64(4), "false"},
		},
	},
	{
		Query: "SELECT i,v from stringandtable WHERE NOT v AND NOT v",
		Expected: []sql.Row{
			{int64(0), "0"},
			{int64(2), ""},
			{int64(3), "true"},
			{int64(4), "false"},
		},
	},
	{
		Query: "SELECT i,v from stringandtable WHERE NOT v OR NOT v",
		Expected: []sql.Row{
			{int64(0), "0"},
			{int64(2), ""},
			{int64(3), "true"},
			{int64(4), "false"},
		},
	},
	{
		Query: "SELECT i,v from stringandtable WHERE v OR NOT v",
		Expected: []sql.Row{
			{int64(0), "0"},
			{int64(1), "1"},
			{int64(2), ""},
			{int64(3), "true"},
			{int64(4), "false"},
			{nil, "2"},
		},
	},
	{
		Query: "SELECT substring(mytable.s, 1, 5) AS s FROM mytable INNER JOIN othertable ON (substring(mytable.s, 1, 5) = SUBSTRING(othertable.s2, 1, 5)) GROUP BY 1",
		Expected: []sql.Row{
			{"third"},
			{"secon"},
			{"first"},
		},
	},
	{
		Query: "SELECT t1.i FROM mytable t1 JOIN mytable t2 on t1.i = t2.i + 1 where t1.i = 2 and t2.i = 1",
		Expected: []sql.Row{
			{2},
		},
	},
	{
		Query: "SELECT /*+ JOIN_ORDER(t1,t2) */ t1.i FROM mytable t1 JOIN mytable t2 on t1.i = t2.i + 1 where t1.i = 2 and t2.i = 1",
		Expected: []sql.Row{
			{2},
		},
	},
	{
		Query: "SELECT /*+ JOIN_ORDER(t2,t1) */ t1.i FROM mytable t1 JOIN mytable t2 on t1.i = t2.i + 1 where t1.i = 2 and t2.i = 1",
		Expected: []sql.Row{
			{2},
		},
	},
	{
		Query: "SELECT /*+ JOIN_ORDER(t1) */ t1.i FROM mytable t1 JOIN mytable t2 on t1.i = t2.i + 1 where t1.i = 2 and t2.i = 1",
		Expected: []sql.Row{
			{2},
		},
	},
	{
		Query: "SELECT /*+ JOIN_ORDER(t1, mytable) */ t1.i FROM mytable t1 JOIN mytable t2 on t1.i = t2.i + 1 where t1.i = 2 and t2.i = 1",
		Expected: []sql.Row{
			{2},
		},
	},
	{
		Query: "SELECT /*+ JOIN_ORDER(t1, not_exist) */ t1.i FROM mytable t1 JOIN mytable t2 on t1.i = t2.i + 1 where t1.i = 2 and t2.i = 1",
		Expected: []sql.Row{
			{2},
		},
	},
	{
		Query: "SELECT /*+ NOTHING(abc) */ t1.i FROM mytable t1 JOIN mytable t2 on t1.i = t2.i + 1 where t1.i = 2 and t2.i = 1",
		Expected: []sql.Row{
			{2},
		},
	},
	{
		Query: "SELECT /*+ JOIN_ORDER( */ t1.i FROM mytable t1 JOIN mytable t2 on t1.i = t2.i + 1 where t1.i = 2 and t2.i = 1",
		Expected: []sql.Row{
			{2},
		},
	},
	{
		Query: "select mytable.i as i2, othertable.i2 as i from mytable join othertable on i = i2 order by 1",
		Expected: []sql.Row{
			{1, 1},
			{2, 2},
			{3, 3},
		},
	},
	{
		Query: `select row_number() over (order by i desc), mytable.i as i2
				from mytable join othertable on i = i2 order by 1`,
		Expected: []sql.Row{
			{1, 3},
			{2, 2},
			{3, 1},
		},
	},
	{
		Query: `select row_number() over (order by i desc), mytable.i as i2
				from mytable join othertable on i = i2
				where mytable.i = 3 order by 1`,
		Expected: []sql.Row{
			{1, 3},
		},
	},
	{
		Query:    "SELECT t1.i FROM mytable t1 JOIN mytable t2 on t1.i = t2.i + 1 where t1.i = 2 and t2.i = 3",
		Expected: []sql.Row{},
	},
	{
		Query: "SELECT i, i2, s2 FROM mytable INNER JOIN othertable ON i = i2 ORDER BY i",
		Expected: []sql.Row{
			{int64(1), int64(1), "third"},
			{int64(2), int64(2), "second"},
			{int64(3), int64(3), "first"},
		},
	},
	{
		Query: "SELECT i, i2, s2 FROM mytable as OTHERTABLE INNER JOIN othertable as MYTABLE ON i = i2 ORDER BY i",
		Expected: []sql.Row{
			{int64(1), int64(1), "third"},
			{int64(2), int64(2), "second"},
			{int64(3), int64(3), "first"},
		},
	},
	{
		Query: `SELECT s2, i2 FROM othertable WHERE s2 >= "first" AND i2 >= 2 ORDER BY 1`,
		Expected: []sql.Row{
			{"first", int64(3)},
			{"second", int64(2)},
		},
	},
	{
		Query: `SELECT s2, i2 FROM othertable WHERE "first" <= s2 AND 2 <= i2 ORDER BY 1`,
		Expected: []sql.Row{
			{"first", int64(3)},
			{"second", int64(2)},
		},
	},
	{
		Query: `SELECT s2, i2 FROM othertable WHERE s2 <= "second" AND i2 <= 2 ORDER BY 1`,
		Expected: []sql.Row{
			{"second", int64(2)},
		},
	},
	{
		Query: `SELECT s2, i2 FROM othertable WHERE "second" >= s2 AND 2 >= i2 ORDER BY 1`,
		Expected: []sql.Row{
			{"second", int64(2)},
		},
	},
	{
		Query: "SELECT s2, i2, i FROM mytable INNER JOIN othertable ON i = i2 ORDER BY i",
		Expected: []sql.Row{
			{"third", int64(1), int64(1)},
			{"second", int64(2), int64(2)},
			{"first", int64(3), int64(3)},
		},
	},
	{
		Query: "SELECT i, i2, s2 FROM othertable JOIN mytable  ON i = i2 ORDER BY i",
		Expected: []sql.Row{
			{int64(1), int64(1), "third"},
			{int64(2), int64(2), "second"},
			{int64(3), int64(3), "first"},
		},
	},
	{
		Query: "SELECT s2, i2, i FROM othertable JOIN mytable ON i = i2 ORDER BY i",
		Expected: []sql.Row{
			{"third", int64(1), int64(1)},
			{"second", int64(2), int64(2)},
			{"first", int64(3), int64(3)},
		},
	},
	{
		Query: "SELECT substring(s2, 1), substring(s2, 2), substring(s2, 3) FROM othertable ORDER BY i2",
		Expected: []sql.Row{
			{"third", "hird", "ird"},
			{"second", "econd", "cond"},
			{"first", "irst", "rst"},
		},
	},
	{
		Query: `SELECT substring("first", 1), substring("second", 2), substring("third", 3)`,
		Expected: []sql.Row{
			{"first", "econd", "ird"},
		},
	},
	{
		Query: "SELECT substring(s2, -1), substring(s2, -2), substring(s2, -3) FROM othertable ORDER BY i2",
		Expected: []sql.Row{
			{"d", "rd", "ird"},
			{"d", "nd", "ond"},
			{"t", "st", "rst"},
		},
	},
	{
		Query: `SELECT substring("first", -1), substring("second", -2), substring("third", -3)`,
		Expected: []sql.Row{
			{"t", "nd", "ird"},
		},
	},
	{
		Query: "SELECT s FROM mytable INNER JOIN othertable " +
			"ON substring(s2, 1, 2) != '' AND i = i2 ORDER BY 1",
		Expected: []sql.Row{
			{"first row"},
			{"second row"},
			{"third row"},
		},
	},
	{
		Query: `SELECT i FROM mytable NATURAL JOIN tabletest`,
		Expected: []sql.Row{
			{int64(1)},
			{int64(2)},
			{int64(3)},
		},
	},
	{
		Query: `SELECT i FROM mytable AS t NATURAL JOIN tabletest AS test`,
		Expected: []sql.Row{
			{int64(1)},
			{int64(2)},
			{int64(3)},
		},
	},
	{
		Query: `SELECT t.i, test.s FROM mytable AS t NATURAL JOIN tabletest AS test`,
		Expected: []sql.Row{
			{int64(1), "first row"},
			{int64(2), "second row"},
			{int64(3), "third row"},
		},
	},
	{
		Query: `SELECT COUNT(*) AS cnt, fi FROM (
			SELECT tbl.s AS fi
			FROM mytable tbl
		) t
		GROUP BY fi`,
		Expected: []sql.Row{
			{int64(1), "first row"},
			{int64(1), "second row"},
			{int64(1), "third row"},
		},
	},
	{
		Query: `SELECT fi, COUNT(*) FROM (
			SELECT tbl.s AS fi
			FROM mytable tbl
		) t
		GROUP BY fi
		ORDER BY COUNT(*) ASC, fi`,
		Expected: []sql.Row{
			{"first row", int64(1)},
			{"second row", int64(1)},
			{"third row", int64(1)},
		},
	},
	{
		Query: `SELECT COUNT(*), fi  FROM (
			SELECT tbl.s AS fi
			FROM mytable tbl
		) t
		GROUP BY fi
		ORDER BY COUNT(*) ASC, fi`,
		Expected: []sql.Row{
			{int64(1), "first row"},
			{int64(1), "second row"},
			{int64(1), "third row"},
		},
	},
	{
		Query: `SELECT COUNT(*) AS cnt, fi FROM (
			SELECT tbl.s AS fi
			FROM mytable tbl
		) t
		GROUP BY 2`,
		Expected: []sql.Row{
			{int64(1), "first row"},
			{int64(1), "second row"},
			{int64(1), "third row"},
		},
	},
	{
		Query: `SELECT COUNT(*) AS cnt, s AS fi FROM mytable GROUP BY fi`,
		Expected: []sql.Row{
			{int64(1), "first row"},
			{int64(1), "second row"},
			{int64(1), "third row"},
		},
	},
	{
		Query: `SELECT COUNT(*) AS cnt, s AS fi FROM mytable GROUP BY 2`,
		Expected: []sql.Row{
			{int64(1), "first row"},
			{int64(1), "second row"},
			{int64(1), "third row"},
		},
	},
	{
		Query: "SELECT CAST(-3 AS UNSIGNED) FROM mytable",
		Expected: []sql.Row{
			{uint64(18446744073709551613)},
			{uint64(18446744073709551613)},
			{uint64(18446744073709551613)},
		},
	},
	{
		Query: "SELECT CONVERT(-3, UNSIGNED) FROM mytable",
		Expected: []sql.Row{
			{uint64(18446744073709551613)},
			{uint64(18446744073709551613)},
			{uint64(18446744073709551613)},
		},
	},
	{
		Query: "SELECT '3' > 2 FROM tabletest",
		Expected: []sql.Row{
			{true},
			{true},
			{true},
		},
	},
	{
		Query: "SELECT s > 2 FROM tabletest",
		Expected: []sql.Row{
			{false},
			{false},
			{false},
		},
	},
	{
		Query:    "SELECT * FROM tabletest WHERE s > 0",
		Expected: nil,
	},
	{
		Query: "SELECT * FROM tabletest WHERE s = 0",
		Expected: []sql.Row{
			{int64(1), "first row"},
			{int64(2), "second row"},
			{int64(3), "third row"},
		},
	},
	{
		Query: "SELECT * FROM tabletest WHERE s = 'first row'",
		Expected: []sql.Row{
			{int64(1), "first row"},
		},
	},
	{
		Query: "SELECT s FROM mytable WHERE i IN (1, 2, 5)",
		Expected: []sql.Row{
			{"first row"},
			{"second row"},
		},
	},
	{
		Query: "SELECT s FROM mytable WHERE i NOT IN (1, 2, 5)",
		Expected: []sql.Row{
			{"third row"},
		},
	},
	{
		Query: "SELECT 1 + 2",
		Expected: []sql.Row{
			{int64(3)},
		},
	},
	{
		Query:    `SELECT i AS foo FROM mytable WHERE foo NOT IN (1, 2, 5)`,
		Expected: []sql.Row{{int64(3)}},
	},
	{
		Query: `SELECT * FROM tabletest, mytable mt INNER JOIN othertable ot ON mt.i = ot.i2`,
		Expected: []sql.Row{
			{int64(1), "first row", int64(1), "first row", "third", int64(1)},
			{int64(1), "first row", int64(2), "second row", "second", int64(2)},
			{int64(1), "first row", int64(3), "third row", "first", int64(3)},
			{int64(2), "second row", int64(1), "first row", "third", int64(1)},
			{int64(2), "second row", int64(2), "second row", "second", int64(2)},
			{int64(2), "second row", int64(3), "third row", "first", int64(3)},
			{int64(3), "third row", int64(1), "first row", "third", int64(1)},
			{int64(3), "third row", int64(2), "second row", "second", int64(2)},
			{int64(3), "third row", int64(3), "third row", "first", int64(3)},
		},
	},
	{
		Query: `SELECT * FROM tabletest join mytable mt INNER JOIN othertable ot ON tabletest.i = ot.i2 order by 1,3,6`,
		Expected: []sql.Row{
			{int64(1), "first row", int64(1), "first row", "third", int64(1)},
			{int64(1), "first row", int64(2), "second row", "third", int64(1)},
			{int64(1), "first row", int64(3), "third row", "third", int64(1)},
			{int64(2), "second row", int64(1), "first row", "second", int64(2)},
			{int64(2), "second row", int64(2), "second row", "second", int64(2)},
			{int64(2), "second row", int64(3), "third row", "second", int64(2)},
			{int64(3), "third row", int64(1), "first row", "first", int64(3)},
			{int64(3), "third row", int64(2), "second row", "first", int64(3)},
			{int64(3), "third row", int64(3), "third row", "first", int64(3)},
		},
	},
	{
		Query: `SELECT split(s," ") FROM mytable`,
		Expected: []sql.Row{
			sql.NewRow([]interface{}{"first", "row"}),
			sql.NewRow([]interface{}{"second", "row"}),
			sql.NewRow([]interface{}{"third", "row"}),
		},
	},
	{
		Query: `SELECT split(s,"s") FROM mytable`,
		Expected: []sql.Row{
			sql.NewRow([]interface{}{"fir", "t row"}),
			sql.NewRow([]interface{}{"", "econd row"}),
			sql.NewRow([]interface{}{"third row"}),
		},
	},
	{
		Query:    `SELECT SUM(i) FROM mytable`,
		Expected: []sql.Row{{float64(6)}},
	},
	{
		Query:    `SELECT GET_LOCK("test", 0)`,
		Expected: []sql.Row{{int8(1)}},
	},
	{
		Query:    `SELECT IS_FREE_LOCK("test")`,
		Expected: []sql.Row{{int8(0)}},
	},
	{
		Query:    `SELECT RELEASE_LOCK("test")`,
		Expected: []sql.Row{{int8(1)}},
	},
	{
		Query:    `SELECT RELEASE_ALL_LOCKS()`,
		Expected: []sql.Row{{int32(0)}},
	},
	{
		Query: `SELECT * FROM mytable mt INNER JOIN othertable ot ON mt.i = ot.i2 AND mt.i > 2`,
		Expected: []sql.Row{
			{int64(3), "third row", "first", int64(3)},
		},
	},
	{
		Query: `SELECT * FROM othertable ot INNER JOIN mytable mt ON mt.i = ot.i2 AND mt.i > 2`,
		Expected: []sql.Row{
			{"first", int64(3), int64(3), "third row"},
		},
	},
	{
		Query: `SELECT i AS foo FROM mytable ORDER BY i DESC`,
		Expected: []sql.Row{
			{int64(3)},
			{int64(2)},
			{int64(1)},
		},
	},
	{
		Query: `SELECT COUNT(*) c, i AS foo FROM mytable GROUP BY i ORDER BY i DESC`,
		Expected: []sql.Row{
			{int64(1), int64(3)},
			{int64(1), int64(2)},
			{int64(1), int64(1)},
		},
	},
	{
		Query: `SELECT COUNT(*) c, i AS foo FROM mytable GROUP BY 2 ORDER BY 2 DESC`,
		Expected: []sql.Row{
			{int64(1), int64(3)},
			{int64(1), int64(2)},
			{int64(1), int64(1)},
		},
	},
	{
		Query: `SELECT COUNT(*) c, i AS foo FROM mytable GROUP BY i ORDER BY foo DESC`,
		Expected: []sql.Row{
			{int64(1), int64(3)},
			{int64(1), int64(2)},
			{int64(1), int64(1)},
		},
	},
	{
		Query: `SELECT COUNT(*) c, i AS foo FROM mytable GROUP BY 2 ORDER BY foo DESC`,
		Expected: []sql.Row{
			{int64(1), int64(3)},
			{int64(1), int64(2)},
			{int64(1), int64(1)},
		},
	},
	{
		Query: `SELECT COUNT(*) c, i AS i FROM mytable GROUP BY 2`,
		Expected: []sql.Row{
			{int64(1), int64(3)},
			{int64(1), int64(2)},
			{int64(1), int64(1)},
		},
	},
	{
		Query: `SELECT i AS i FROM mytable GROUP BY 1`,
		Expected: []sql.Row{
			{int64(3)},
			{int64(2)},
			{int64(1)},
		},
	},
	{
		Query: `SELECT CONCAT("a", "b", "c")`,
		Expected: []sql.Row{
			{string("abc")},
		},
	},
	{
		Query: `SELECT COALESCE(NULL, NULL, NULL, 'example', NULL, 1234567890)`,
		Expected: []sql.Row{
			{string("example")},
		},
	},
	{
		Query: `SELECT COALESCE(NULL, NULL, NULL, COALESCE(NULL, 1234567890))`,
		Expected: []sql.Row{
			{int32(1234567890)},
		},
	},
	{
		Query: "SELECT concat(s, i) FROM mytable",
		Expected: []sql.Row{
			{string("first row1")},
			{string("second row2")},
			{string("third row3")},
		},
	},
	{
		Query: "SELECT version()",
		Expected: []sql.Row{
			{string("8.0.11")},
		},
	},
	{
		Query: `SELECT RAND(100)`,
		Expected: []sql.Row{
			{float64(0.8165026937796166)},
		},
	},
	{
		Query: `SELECT RAND(100) = RAND(100)`,
		Expected: []sql.Row{
			{true},
		},
	},
	{
		Query: `SELECT RAND() = RAND()`,
		Expected: []sql.Row{
			{false},
		},
	},
	{
		Query: "SELECT SIN(i) from mytable order by i limit 1",
		Expected: []sql.Row{
			{0.8414709848078965},
		},
	},
	{
		Query: "SELECT COS(i) from mytable order by i limit 1",
		Expected: []sql.Row{
			{0.5403023058681398},
		},
	},
	{
		Query: "SELECT TAN(i) from mytable order by i limit 1",
		Expected: []sql.Row{
			{1.557407724654902},
		},
	},
	{
		Query: "SELECT ASIN(i) from mytable order by i limit 1",
		Expected: []sql.Row{
			{1.5707963267948966},
		},
	},
	{
		Query: "SELECT ACOS(i) from mytable order by i limit 1",
		Expected: []sql.Row{
			{0.0},
		},
	},
	{
		Query: "SELECT ATAN(i) from mytable order by i limit 1",
		Expected: []sql.Row{
			{0.7853981633974483},
		},
	},
	{
		Query: "SELECT COT(i) from mytable order by i limit 1",
		Expected: []sql.Row{
			{0.6420926159343308},
		},
	},
	{
		Query: "SELECT DEGREES(i) from mytable order by i limit 1",
		Expected: []sql.Row{
			{57.29577951308232},
		},
	},
	{
		Query: "SELECT RADIANS(i) from mytable order by i limit 1",
		Expected: []sql.Row{
			{0.017453292519943295},
		},
	},
	{
		Query: "SELECT CRC32(i) from mytable order by i limit 1",
		Expected: []sql.Row{
			{uint64(0x83dcefb7)},
		},
	},
	{
		Query: "SELECT SIGN(i) from mytable order by i limit 1",
		Expected: []sql.Row{
			{1},
		},
	},
	{
		Query: "SELECT ASCII(s) from mytable order by i limit 1",
		Expected: []sql.Row{
			{uint64(0x66)},
		},
	},
	{
		Query: "SELECT HEX(s) from mytable order by i limit 1",
		Expected: []sql.Row{
			{"666972737420726F77"},
		},
	},
	{
		Query: "SELECT UNHEX(s) from mytable order by i limit 1",
		Expected: []sql.Row{
			{nil},
		},
	},
	{
		Query: "SELECT BIN(i) from mytable order by i limit 1",
		Expected: []sql.Row{
			{"1"},
		},
	},
	{
		Query: "SELECT BIT_LENGTH(i) from mytable order by i limit 1",
		Expected: []sql.Row{
			{64},
		},
	},
	// TODO: add additional tests for other functions. Every function needs an engine test to ensure it works correctly
	//  with the analyzer.
	{
		Query:    "SELECT * FROM mytable WHERE 1 > 5",
		Expected: nil,
	},
	{
		Query: "SELECT SUM(i) + 1, i FROM mytable GROUP BY i ORDER BY i",
		Expected: []sql.Row{
			{float64(2), int64(1)},
			{float64(3), int64(2)},
			{float64(4), int64(3)},
		},
	},
	{
		Query: "SELECT SUM(i), i FROM mytable GROUP BY i ORDER BY 1+SUM(i) ASC",
		Expected: []sql.Row{
			{float64(1), int64(1)},
			{float64(2), int64(2)},
			{float64(3), int64(3)},
		},
	},
	{
		Query: "SELECT i, SUM(i) FROM mytable GROUP BY i ORDER BY SUM(i) DESC",
		Expected: []sql.Row{
			{int64(3), float64(3)},
			{int64(2), float64(2)},
			{int64(1), float64(1)},
		},
	},
	{
		Query:    "SELECT i FROM mytable UNION SELECT i+10 FROM mytable;",
		Expected: []sql.Row{{int64(1)}, {int64(2)}, {int64(3)}, {int64(11)}, {int64(12)}, {int64(13)}},
	},
	{
		Query:    "SELECT i FROM mytable UNION DISTINCT SELECT i+10 FROM mytable;",
		Expected: []sql.Row{{int64(1)}, {int64(2)}, {int64(3)}, {int64(11)}, {int64(12)}, {int64(13)}},
	},
	{
		Query:    "SELECT i FROM mytable UNION ALL SELECT i FROM mytable;",
		Expected: []sql.Row{{int64(1)}, {int64(2)}, {int64(3)}, {int64(1)}, {int64(2)}, {int64(3)}},
	},
	{
		Query:    "SELECT i FROM mytable UNION SELECT i FROM mytable;",
		Expected: []sql.Row{{int64(1)}, {int64(2)}, {int64(3)}},
	},
	{
		Query:    "SELECT i FROM mytable UNION DISTINCT SELECT i FROM mytable;",
		Expected: []sql.Row{{int64(1)}, {int64(2)}, {int64(3)}},
	},
	{
		Query:    "SELECT i FROM mytable UNION ALL SELECT i FROM mytable UNION DISTINCT SELECT i FROM mytable;",
		Expected: []sql.Row{{int64(1)}, {int64(2)}, {int64(3)}},
	},
	{
		Query:    "SELECT i FROM mytable UNION SELECT i FROM mytable UNION ALL SELECT i FROM mytable;",
		Expected: []sql.Row{{int64(1)}, {int64(2)}, {int64(3)}, {int64(1)}, {int64(2)}, {int64(3)}},
	},
	{
		Query: "SELECT i FROM mytable UNION SELECT s FROM mytable;",
		Expected: []sql.Row{
			{"1"},
			{"2"},
			{"3"},
			{"first row"},
			{"second row"},
			{"third row"},
		},
	},
	{
		Query:    "",
		Expected: []sql.Row{},
	},
	{
		Query: "/*!40101 SET NAMES " +
			sql.Collation_Default.CharacterSet().String() +
			" */",
		Expected: []sql.Row{
			{},
		},
	},
	{
		Query:    `SHOW DATABASES`,
		Expected: []sql.Row{{"mydb"}, {"foo"}, {"information_schema"}},
	},
	{
		Query:    `SHOW SCHEMAS`,
		Expected: []sql.Row{{"mydb"}, {"foo"}, {"information_schema"}},
	},
	{
		Query:    `SHOW GRANTS`,
		Expected: []sql.Row{{"GRANT ALL PRIVILEGES ON *.* TO 'root'@'%' WITH GRANT OPTION"}},
	},
	{
		Query: `SELECT SCHEMA_NAME, DEFAULT_CHARACTER_SET_NAME, DEFAULT_COLLATION_NAME FROM information_schema.SCHEMATA`,
		Expected: []sql.Row{
			{"information_schema", "utf8mb4", "utf8mb4_0900_ai_ci"},
			{"mydb", "utf8mb4", "utf8mb4_0900_ai_ci"},
			{"foo", "utf8mb4", "utf8mb4_0900_ai_ci"},
		},
	},
	{
		Query: `SELECT s FROM mytable WHERE s LIKE '%d row'`,
		Expected: []sql.Row{
			{"second row"},
			{"third row"},
		},
	},
	{
		Query: `SELECT SUBSTRING(s, -3, 3) AS s FROM mytable WHERE s LIKE '%d row' GROUP BY 1`,
		Expected: []sql.Row{
			{"row"},
		},
	},
	{
		Query: `SELECT s FROM mytable WHERE s NOT LIKE '%d row'`,
		Expected: []sql.Row{
			{"first row"},
		},
	},
	{
		Query: `SELECT * FROM foo.other_table`,
		Expected: []sql.Row{
			{"a", int32(4)},
			{"b", int32(2)},
			{"c", int32(0)},
		},
	},
	{
		Query: `SELECT AVG(23.222000)`,
		Expected: []sql.Row{
			{float64(23.222)},
		},
	},
	{
		Query: `SELECT DATABASE()`,
		Expected: []sql.Row{
			{"mydb"},
		},
	},
	{
		Query: `SELECT USER()`,
		Expected: []sql.Row{
			{"user"},
		},
	},
	{
		Query: `SELECT CURRENT_USER()`,
		Expected: []sql.Row{
			{"user"},
		},
	},
	{
		Query: `SELECT CURRENT_USER`,
		Expected: []sql.Row{
			{"user"},
		},
	},
	{
		Query: `SHOW VARIABLES`,
		Expected: []sql.Row{
			{"autocommit", int64(0)},
			{"auto_increment_increment", int64(1)},
			{"time_zone", "SYSTEM"},
			{"system_time_zone", time.Now().UTC().Location().String()},
			{"max_allowed_packet", math.MaxInt32},
			{"sql_mode", ""},
			{"gtid_mode", int32(0)},
			{"collation_database", "utf8mb4_0900_ai_ci"},
			{"ndbinfo_version", ""},
			{"sql_select_limit", math.MaxInt32},
			{"transaction_isolation", "READ UNCOMMITTED"},
			{"version", ""},
			{"version_comment", ""},
			{"character_set_client", sql.Collation_Default.CharacterSet().String()},
			{"character_set_connection", sql.Collation_Default.CharacterSet().String()},
			{"character_set_results", sql.Collation_Default.CharacterSet().String()},
			{"collation_connection", sql.Collation_Default.String()},
			{"tmpdir", sql.GetTmpdirSessionVar()},
			{"local_infile", int8(0)},
			{"secure_file_priv", nil},
		},
	},
	{
		Query: `SHOW VARIABLES LIKE 'gtid_mode`,
		Expected: []sql.Row{
			{"gtid_mode", int32(0)},
		},
	},
	{
		Query: `SHOW VARIABLES LIKE 'gtid%`,
		Expected: []sql.Row{
			{"gtid_mode", int32(0)},
		},
	},
	{
		Query: `SHOW GLOBAL VARIABLES LIKE '%mode`,
		Expected: []sql.Row{
			{"sql_mode", ""},
			{"gtid_mode", int32(0)},
		},
	},
	{
		Query:    `SELECT JSON_EXTRACT("foo", "$")`,
		Expected: []sql.Row{{"foo"}},
	},
	{
		Query:    `SELECT JSON_UNQUOTE('"foo"')`,
		Expected: []sql.Row{{"foo"}},
	},
	{
		Query:    `SELECT JSON_UNQUOTE('[1, 2, 3]')`,
		Expected: []sql.Row{{"[1, 2, 3]"}},
	},
	{
		Query:    `SELECT JSON_UNQUOTE('"\\t\\u0032"')`,
		Expected: []sql.Row{{"\t2"}},
	},
	{
		Query:    `SELECT JSON_UNQUOTE('"\t\\u0032"')`,
		Expected: []sql.Row{{"\t2"}},
	},
	{
		Query:    `SELECT CONNECTION_ID()`,
		Expected: []sql.Row{{uint32(1)}},
	},
	{
		Query: `SHOW CREATE DATABASE mydb`,
		Expected: []sql.Row{{
			"mydb",
			"CREATE DATABASE `mydb` /*!40100 DEFAULT CHARACTER SET utf8mb4 COLLATE utf8mb4_0900_ai_ci */",
		}},
	},
	{
		Query: `SHOW CREATE TABLE two_pk`,
		Expected: []sql.Row{{
			"two_pk",
			"CREATE TABLE `two_pk` (\n" +
				"  `pk1` tinyint NOT NULL,\n" +
				"  `pk2` tinyint NOT NULL,\n" +
				"  `c1` tinyint NOT NULL,\n" +
				"  `c2` tinyint NOT NULL,\n" +
				"  `c3` tinyint NOT NULL,\n" +
				"  `c4` tinyint NOT NULL,\n" +
				"  `c5` tinyint NOT NULL,\n" +
				"  PRIMARY KEY (`pk1`,`pk2`)\n" +
				") ENGINE=InnoDB DEFAULT CHARSET=utf8mb4",
		}},
	},
	{
		Query: `SHOW CREATE TABLE myview`,
		Expected: []sql.Row{{
			"myview",
			"CREATE VIEW `myview` AS SELECT * FROM mytable",
		}},
	},
	{
		Query: `SHOW CREATE VIEW myview`,
		Expected: []sql.Row{{
			"myview",
			"CREATE VIEW `myview` AS SELECT * FROM mytable",
		}},
	},
	{
		Query:    `SELECT -1`,
		Expected: []sql.Row{{int8(-1)}},
	},
	{
		Query: `
		SHOW WARNINGS
		`,
		Expected: nil,
	},
	{
		Query:    `SHOW WARNINGS LIMIT 0`,
		Expected: nil,
	},
	{
		Query: `SELECT NULL`,
		Expected: []sql.Row{
			{nil},
		},
	},
	{
		Query: `SELECT nullif('abc', NULL)`,
		Expected: []sql.Row{
			{"abc"},
		},
	},
	{
		Query: `SELECT nullif(NULL, NULL)`,
		Expected: []sql.Row{
			{sql.Null},
		},
	},
	{
		Query: `SELECT nullif(NULL, 123)`,
		Expected: []sql.Row{
			{nil},
		},
	},
	{
		Query: `SELECT nullif(123, 123)`,
		Expected: []sql.Row{
			{sql.Null},
		},
	},
	{
		Query: `SELECT nullif(123, 321)`,
		Expected: []sql.Row{
			{int8(123)},
		},
	},
	{
		Query: `SELECT ifnull(123, NULL)`,
		Expected: []sql.Row{
			{int8(123)},
		},
	},
	{
		Query: `SELECT ifnull(NULL, NULL)`,
		Expected: []sql.Row{
			{nil},
		},
	},
	{
		Query: `SELECT ifnull(NULL, 123)`,
		Expected: []sql.Row{
			{int8(123)},
		},
	},
	{
		Query: `SELECT ifnull(123, 123)`,
		Expected: []sql.Row{
			{int8(123)},
		},
	},
	{
		Query: `SELECT ifnull(123, 321)`,
		Expected: []sql.Row{
			{int8(123)},
		},
	},
	{
		Query: `SELECT if(123 = 123, "a", "b")`,
		Expected: []sql.Row{
			{"a"},
		},
	},
	{
		Query: `SELECT if(123 = 123, NULL, "b")`,
		Expected: []sql.Row{
			{nil},
		},
	},
	{
		Query: `SELECT if(123 > 123, "a", "b")`,
		Expected: []sql.Row{
			{"b"},
		},
	},
	{
		Query: `SELECT if(NULL, "a", "b")`,
		Expected: []sql.Row{
			{"b"},
		},
	},
	{
		Query: `SELECT if("a", "a", "b")`,
		Expected: []sql.Row{
			{"b"},
		},
	},
	{
		Query:    "SELECT i FROM mytable WHERE NULL > 10;",
		Expected: nil,
	},
	{
		Query:    "SELECT i FROM mytable WHERE NULL IN (10);",
		Expected: nil,
	},
	{
		Query:    "SELECT i FROM mytable WHERE NULL IN (NULL, NULL);",
		Expected: nil,
	},
	{
		Query:    "SELECT i FROM mytable WHERE NOT NULL NOT IN (NULL);",
		Expected: nil,
	},
	{
		Query:    "SELECT i FROM mytable WHERE NOT (NULL) <> 10;",
		Expected: nil,
	},
	{
		Query:    "SELECT i FROM mytable WHERE NOT NULL <> NULL;",
		Expected: nil,
	},
	{
		Query: `SELECT round(15728640/1024/1024)`,
		Expected: []sql.Row{
			{int64(15)},
		},
	},
	{
		Query: `SELECT round(15, 1)`,
		Expected: []sql.Row{
			{int8(15)},
		},
	},
	{
		Query: `SELECT CASE i WHEN 1 THEN 'one' WHEN 2 THEN 'two' ELSE 'other' END FROM mytable`,
		Expected: []sql.Row{
			{"one"},
			{"two"},
			{"other"},
		},
	},
	{
		Query: `SELECT CASE WHEN i > 2 THEN 'more than two' WHEN i < 2 THEN 'less than two' ELSE 'two' END FROM mytable`,
		Expected: []sql.Row{
			{"less than two"},
			{"two"},
			{"more than two"},
		},
	},
	{
		Query: `SELECT CASE i WHEN 1 THEN 'one' WHEN 2 THEN 'two' END FROM mytable`,
		Expected: []sql.Row{
			{"one"},
			{"two"},
			{nil},
		},
	},
	{
		Query: `SHOW COLLATION`,
		Expected: []sql.Row{
			{
				sql.Collation_binary.String(),
				"binary",
				sql.CollationToMySQLVals[sql.Collation_binary].ID,
				sql.CollationToMySQLVals[sql.Collation_binary].IsDefault,
				sql.CollationToMySQLVals[sql.Collation_binary].IsCompiled,
				sql.CollationToMySQLVals[sql.Collation_binary].SortLen,
				sql.CollationToMySQLVals[sql.Collation_binary].PadSpace,
			},
			{
				sql.Collation_utf8_general_ci.String(),
				"utf8",
				sql.CollationToMySQLVals[sql.Collation_utf8_general_ci].ID,
				sql.CollationToMySQLVals[sql.Collation_utf8_general_ci].IsDefault,
				sql.CollationToMySQLVals[sql.Collation_utf8_general_ci].IsCompiled,
				sql.CollationToMySQLVals[sql.Collation_utf8_general_ci].SortLen,
				sql.CollationToMySQLVals[sql.Collation_utf8_general_ci].PadSpace,
			},
			{
				sql.Collation_utf8mb4_0900_ai_ci.String(),
				"utf8mb4",
				sql.CollationToMySQLVals[sql.Collation_utf8mb4_0900_ai_ci].ID,
				sql.CollationToMySQLVals[sql.Collation_utf8mb4_0900_ai_ci].IsDefault,
				sql.CollationToMySQLVals[sql.Collation_utf8mb4_0900_ai_ci].IsCompiled,
				sql.CollationToMySQLVals[sql.Collation_utf8mb4_0900_ai_ci].SortLen,
				sql.CollationToMySQLVals[sql.Collation_utf8mb4_0900_ai_ci].PadSpace,
			},
		},
	},
	{
		Query:    `SHOW COLLATION LIKE 'foo'`,
		Expected: nil,
	},
	{
		Query: `SHOW COLLATION LIKE 'utf8%'`,
		Expected: []sql.Row{
			{
				sql.Collation_utf8_general_ci.String(),
				"utf8",
				sql.CollationToMySQLVals[sql.Collation_utf8_general_ci].ID,
				sql.CollationToMySQLVals[sql.Collation_utf8_general_ci].IsDefault,
				sql.CollationToMySQLVals[sql.Collation_utf8_general_ci].IsCompiled,
				sql.CollationToMySQLVals[sql.Collation_utf8_general_ci].SortLen,
				sql.CollationToMySQLVals[sql.Collation_utf8_general_ci].PadSpace,
			},
			{
				sql.Collation_utf8mb4_0900_ai_ci.String(),
				"utf8mb4",
				sql.CollationToMySQLVals[sql.Collation_utf8mb4_0900_ai_ci].ID,
				sql.CollationToMySQLVals[sql.Collation_utf8mb4_0900_ai_ci].IsDefault,
				sql.CollationToMySQLVals[sql.Collation_utf8mb4_0900_ai_ci].IsCompiled,
				sql.CollationToMySQLVals[sql.Collation_utf8mb4_0900_ai_ci].SortLen,
				sql.CollationToMySQLVals[sql.Collation_utf8mb4_0900_ai_ci].PadSpace,
			},
		},
	},
	{
		Query:    `SHOW COLLATION WHERE charset = 'foo'`,
		Expected: nil,
	},
	{
		Query: "SHOW COLLATION WHERE `Default` = 'Yes'",
		Expected: []sql.Row{
			{
				sql.Collation_binary.String(),
				"binary",
				sql.CollationToMySQLVals[sql.Collation_binary].ID,
				sql.CollationToMySQLVals[sql.Collation_binary].IsDefault,
				sql.CollationToMySQLVals[sql.Collation_binary].IsCompiled,
				sql.CollationToMySQLVals[sql.Collation_binary].SortLen,
				sql.CollationToMySQLVals[sql.Collation_binary].PadSpace,
			},
			{
				sql.Collation_utf8_general_ci.String(),
				"utf8",
				sql.CollationToMySQLVals[sql.Collation_utf8_general_ci].ID,
				sql.CollationToMySQLVals[sql.Collation_utf8_general_ci].IsDefault,
				sql.CollationToMySQLVals[sql.Collation_utf8_general_ci].IsCompiled,
				sql.CollationToMySQLVals[sql.Collation_utf8_general_ci].SortLen,
				sql.CollationToMySQLVals[sql.Collation_utf8_general_ci].PadSpace,
			},
			{
				sql.Collation_utf8mb4_0900_ai_ci.String(),
				"utf8mb4",
				sql.CollationToMySQLVals[sql.Collation_utf8mb4_0900_ai_ci].ID,
				sql.CollationToMySQLVals[sql.Collation_utf8mb4_0900_ai_ci].IsDefault,
				sql.CollationToMySQLVals[sql.Collation_utf8mb4_0900_ai_ci].IsCompiled,
				sql.CollationToMySQLVals[sql.Collation_utf8mb4_0900_ai_ci].SortLen,
				sql.CollationToMySQLVals[sql.Collation_utf8mb4_0900_ai_ci].PadSpace,
			},
		},
	},
	{
		Query: "SHOW CHARSET",
		Expected: []sql.Row{
			{
				sql.CharacterSet_utf8mb4.String(),
				sql.CharacterSet_utf8mb4.Description(),
				sql.CharacterSet_utf8mb4.DefaultCollation().String(),
				sql.CharacterSet_utf8mb4.MaxLength(),
			},
		},
	},
	{
		Query: "SHOW CHARACTER SET",
		Expected: []sql.Row{
			{
				sql.CharacterSet_utf8mb4.String(),
				sql.CharacterSet_utf8mb4.Description(),
				sql.CharacterSet_utf8mb4.DefaultCollation().String(),
				sql.CharacterSet_utf8mb4.MaxLength(),
			},
		},
	},
	{
		Query: "SHOW CHARSET LIKE 'utf8%'",
		Expected: []sql.Row{
			{
				sql.CharacterSet_utf8mb4.String(),
				sql.CharacterSet_utf8mb4.Description(),
				sql.CharacterSet_utf8mb4.DefaultCollation().String(),
				sql.CharacterSet_utf8mb4.MaxLength(),
			},
		},
	},
	{
		Query:    "show charset where charset='binary'",
		Expected: nil,
	},
	{
		Query:    `SHOW CHARSET WHERE Charset = 'foo'`,
		Expected: nil,
	},
	{
		Query:    "ROLLBACK",
		Expected: nil,
	},
	{
		Query:    "SELECT substring(s, 1, 1) FROM mytable ORDER BY substring(s, 1, 1)",
		Expected: []sql.Row{{"f"}, {"s"}, {"t"}},
	},
	{
		Query:    "SELECT substring(s, 1, 1), count(*) FROM mytable GROUP BY substring(s, 1, 1)",
		Expected: []sql.Row{{"f", int64(1)}, {"s", int64(1)}, {"t", int64(1)}},
	},
	{
		Query:    "SELECT substring(s, 1, 1) as x, count(*) FROM mytable GROUP BY X",
		Expected: []sql.Row{{"f", int64(1)}, {"s", int64(1)}, {"t", int64(1)}},
	},
	{
		Query:    "SELECT left(s, 1) as l FROM mytable ORDER BY l",
		Expected: []sql.Row{{"f"}, {"s"}, {"t"}},
	},
	{
		Query:    "SELECT left(s, 2) as l FROM mytable ORDER BY l",
		Expected: []sql.Row{{"fi"}, {"se"}, {"th"}},
	},
	{
		Query:    "SELECT left(s, 0) as l FROM mytable ORDER BY l",
		Expected: []sql.Row{{""}, {""}, {""}},
	},
	{
		Query:    "SELECT left(s, NULL) as l FROM mytable ORDER BY l",
		Expected: []sql.Row{{nil}, {nil}, {nil}},
	},
	{
		Query:    "SELECT left(s, 100) as l FROM mytable ORDER BY l",
		Expected: []sql.Row{{"first row"}, {"second row"}, {"third row"}},
	},
	{
		Query:    "SELECT instr(s, 'row') as l FROM mytable ORDER BY i",
		Expected: []sql.Row{{int64(7)}, {int64(8)}, {int64(7)}},
	},
	{
		Query:    "SELECT instr(s, 'first') as l FROM mytable ORDER BY i",
		Expected: []sql.Row{{int64(1)}, {int64(0)}, {int64(0)}},
	},
	{
		Query:    "SELECT instr(s, 'o') as l FROM mytable ORDER BY i",
		Expected: []sql.Row{{int64(8)}, {int64(4)}, {int64(8)}},
	},
	{
		Query:    "SELECT instr(s, NULL) as l FROM mytable ORDER BY l",
		Expected: []sql.Row{{nil}, {nil}, {nil}},
	},
	{
		Query:    "SELECT SLEEP(0.5)",
		Expected: []sql.Row{{int(0)}},
	},
	{
		Query:    "SELECT TO_BASE64('foo')",
		Expected: []sql.Row{{string("Zm9v")}},
	},
	{
		Query:    "SELECT FROM_BASE64('YmFy')",
		Expected: []sql.Row{{string("bar")}},
	},
	{
		Query:    "SELECT DATE_ADD('2018-05-02', INTERVAL 1 day)",
		Expected: []sql.Row{{time.Date(2018, time.May, 3, 0, 0, 0, 0, time.UTC)}},
	},
	{
		Query:    "SELECT DATE_SUB('2018-05-02', INTERVAL 1 DAY)",
		Expected: []sql.Row{{time.Date(2018, time.May, 1, 0, 0, 0, 0, time.UTC)}},
	},
	{
		Query:    "SELECT '2018-05-02' + INTERVAL 1 DAY",
		Expected: []sql.Row{{time.Date(2018, time.May, 3, 0, 0, 0, 0, time.UTC)}},
	},
	{
		Query:    "SELECT '2018-05-02' - INTERVAL 1 DAY",
		Expected: []sql.Row{{time.Date(2018, time.May, 1, 0, 0, 0, 0, time.UTC)}},
	},
	{
		Query:    `SELECT i AS i FROM mytable ORDER BY i`,
		Expected: []sql.Row{{int64(1)}, {int64(2)}, {int64(3)}},
	},
	{
		Query:    `SELECT i AS i FROM mytable GROUP BY s ORDER BY 1`,
		Expected: []sql.Row{{int64(1)}, {int64(2)}, {int64(3)}},
	},
	{
		Query:    `SELECT i AS x FROM mytable GROUP BY s ORDER BY x`,
		Expected: []sql.Row{{int64(1)}, {int64(2)}, {int64(3)}},
	},
	{
		Query: `SELECT i as x, row_number() over (order by i DESC) FROM mytable ORDER BY x`,
		Expected: []sql.Row{
			{1, 3},
			{2, 2},
			{3, 1}},
	},
	{
		Query: `SELECT i as i, row_number() over (order by i DESC) FROM mytable ORDER BY 1`,
		Expected: []sql.Row{
			{1, 3},
			{2, 2},
			{3, 1}},
	},
	{
		Query: `
		SELECT
			i,
			foo
		FROM (
			SELECT
				i,
				COUNT(s) AS foo
			FROM mytable
			GROUP BY i
		) AS q
		ORDER BY foo DESC, i ASC
		`,
		Expected: []sql.Row{
			{int64(1), int64(1)},
			{int64(2), int64(1)},
			{int64(3), int64(1)},
		},
	},
	{
		Query:    "SELECT n, COUNT(n) FROM bigtable GROUP BY n HAVING COUNT(n) > 2",
		Expected: []sql.Row{{int64(1), int64(3)}, {int64(2), int64(3)}},
	},
	{
		Query:    "SELECT n, COUNT(n) as cnt FROM bigtable GROUP BY n HAVING cnt > 2",
		Expected: []sql.Row{{int64(1), int64(3)}, {int64(2), int64(3)}},
	},
	{
		Query:    "SELECT n, MAX(n) FROM bigtable GROUP BY n HAVING COUNT(n) > 2",
		Expected: []sql.Row{{int64(1), int64(1)}, {int64(2), int64(2)}},
	},
	{
		Query:    "SELECT substring(mytable.s, 1, 5) AS s FROM mytable INNER JOIN othertable ON (substring(mytable.s, 1, 5) = SUBSTRING(othertable.s2, 1, 5)) GROUP BY 1 HAVING s = \"secon\"",
		Expected: []sql.Row{{"secon"}},
	},
	{
		Query: "SELECT s,  i FROM mytable GROUP BY i ORDER BY SUBSTRING(s, 1, 1) DESC",
		Expected: []sql.Row{
			{string("third row"), int64(3)},
			{string("second row"), int64(2)},
			{string("first row"), int64(1)},
		},
	},
	{
		Query: "SELECT s, i FROM mytable GROUP BY i HAVING count(*) > 0 ORDER BY SUBSTRING(s, 1, 1) DESC",
		Expected: []sql.Row{
			{string("third row"), int64(3)},
			{string("second row"), int64(2)},
			{string("first row"), int64(1)},
		},
	},
	{
		Query:    "SELECT CONVERT('9999-12-31 23:59:59', DATETIME)",
		Expected: []sql.Row{{time.Date(9999, time.December, 31, 23, 59, 59, 0, time.UTC)}},
	},
	{
		Query:    "SELECT DATETIME('9999-12-31 23:59:59')",
		Expected: []sql.Row{{time.Date(9999, time.December, 31, 23, 59, 59, 0, time.UTC)}},
	},
	{
		Query:    "SELECT TIMESTAMP('2020-12-31 23:59:59')",
		Expected: []sql.Row{{time.Date(2020, time.December, 31, 23, 59, 59, 0, time.UTC)}},
	},
	{
		Query:    "SELECT CONVERT('10000-12-31 23:59:59', DATETIME)",
		Expected: []sql.Row{{nil}},
	},
	{
		Query:    "SELECT '9999-12-31 23:59:59' + INTERVAL 1 DAY",
		Expected: []sql.Row{{nil}},
	},
	{
		Query:    "SELECT DATE_ADD('9999-12-31 23:59:59', INTERVAL 1 DAY)",
		Expected: []sql.Row{{nil}},
	},
	{
		Query:    `SELECT t.date_col FROM (SELECT CONVERT('2019-06-06 00:00:00', DATETIME) AS date_col) t WHERE t.date_col > '0000-01-01 00:00:00'`,
		Expected: []sql.Row{{time.Date(2019, time.June, 6, 0, 0, 0, 0, time.UTC)}},
	},
	{
		Query:    `SELECT t.date_col FROM (SELECT CONVERT('2019-06-06 00:00:00', DATETIME) as date_col) t GROUP BY t.date_col`,
		Expected: []sql.Row{{time.Date(2019, time.June, 6, 0, 0, 0, 0, time.UTC)}},
	},
	{
		Query:    `SELECT i AS foo FROM mytable ORDER BY mytable.i`,
		Expected: []sql.Row{{int64(1)}, {int64(2)}, {int64(3)}},
	},
	{
		Query:    `SELECT JSON_EXTRACT('[1, 2, 3]', '$.[0]')`,
		Expected: []sql.Row{{float64(1)}},
	},
	{
		Query:    `SELECT ARRAY_LENGTH(JSON_EXTRACT('[1, 2, 3]', '$'))`,
		Expected: []sql.Row{{int32(3)}},
	},
	{
		Query:    `SELECT ARRAY_LENGTH(JSON_EXTRACT('[{"i":0}, {"i":1, "y":"yyy"}, {"i":2, "x":"xxx"}]', '$.i'))`,
		Expected: []sql.Row{{int32(3)}},
	},
	{
		Query:    `SELECT GREATEST(1, 2, 3, 4)`,
		Expected: []sql.Row{{int64(4)}},
	},
	{
		Query:    `SELECT GREATEST(1, 2, "3", 4)`,
		Expected: []sql.Row{{float64(4)}},
	},
	{
		Query:    `SELECT GREATEST(1, 2, "9", "foo999")`,
		Expected: []sql.Row{{float64(9)}},
	},
	{
		Query:    `SELECT GREATEST("aaa", "bbb", "ccc")`,
		Expected: []sql.Row{{"ccc"}},
	},
	{
		Query:    `SELECT GREATEST(i, s) FROM mytable`,
		Expected: []sql.Row{{float64(1)}, {float64(2)}, {float64(3)}},
	},
	{
		Query:    `SELECT GREATEST(CAST("1920-02-03 07:41:11" AS DATETIME), CAST("1980-06-22 14:32:56" AS DATETIME))`,
		Expected: []sql.Row{{time.Date(1980, 6, 22, 14, 32, 56, 0, time.UTC)}},
	},
	{
		Query:    `SELECT LEAST(1, 2, 3, 4)`,
		Expected: []sql.Row{{int64(1)}},
	},
	{
		Query:    `SELECT LEAST(1, 2, "3", 4)`,
		Expected: []sql.Row{{float64(1)}},
	},
	{
		Query:    `SELECT LEAST(1, 2, "9", "foo999")`,
		Expected: []sql.Row{{float64(1)}},
	},
	{
		Query:    `SELECT LEAST("aaa", "bbb", "ccc")`,
		Expected: []sql.Row{{"aaa"}},
	},
	{
		Query:    `SELECT LEAST(i, s) FROM mytable`,
		Expected: []sql.Row{{float64(1)}, {float64(2)}, {float64(3)}},
	},
	{
		Query:    `SELECT LEAST(CAST("1920-02-03 07:41:11" AS DATETIME), CAST("1980-06-22 14:32:56" AS DATETIME))`,
		Expected: []sql.Row{{time.Date(1920, 2, 3, 7, 41, 11, 0, time.UTC)}},
	},
	{
		Query: "SELECT i, i2, s2 FROM mytable LEFT JOIN othertable ON i = i2 - 1",
		Expected: []sql.Row{
			{int64(1), int64(2), "second"},
			{int64(2), int64(3), "first"},
			{int64(3), nil, nil},
		},
	},
	{
		Query: "SELECT i, i2, s2 FROM mytable RIGHT JOIN othertable ON i = i2 - 1",
		Expected: []sql.Row{
			{nil, int64(1), "third"},
			{int64(1), int64(2), "second"},
			{int64(2), int64(3), "first"},
		},
	},
	{
		Query: "SELECT i, i2, s2 FROM mytable LEFT OUTER JOIN othertable ON i = i2 - 1",
		Expected: []sql.Row{
			{int64(1), int64(2), "second"},
			{int64(2), int64(3), "first"},
			{int64(3), nil, nil},
		},
	},
	{
		Query: "SELECT i, i2, s2 FROM mytable RIGHT OUTER JOIN othertable ON i = i2 - 1",
		Expected: []sql.Row{
			{nil, int64(1), "third"},
			{int64(1), int64(2), "second"},
			{int64(2), int64(3), "first"},
		},
	},
	{
		Query: `SELECT sub.i, sub.i2, sub.s2, ot.i2, ot.s2 
				FROM othertable ot INNER JOIN 
					(SELECT i, i2, s2 FROM mytable INNER JOIN othertable ON i = i2) sub 
				ON sub.i = ot.i2 order by 1`,
		Expected: []sql.Row{
			{1, 1, "third", 1, "third"},
			{2, 2, "second", 2, "second"},
			{3, 3, "first", 3, "first"},
		},
	},
	{
		Query: `SELECT sub.i, sub.i2, sub.s2, ot.i2, ot.s2 
				FROM (SELECT i, i2, s2 FROM mytable INNER JOIN othertable ON i = i2) sub
				INNER JOIN othertable ot 
				ON sub.i = ot.i2 order by 1`,
		Expected: []sql.Row{
			{1, 1, "third", 1, "third"},
			{2, 2, "second", 2, "second"},
			{3, 3, "first", 3, "first"},
		},
	},
	{
		Query:    `SELECT CHAR_LENGTH('áé'), LENGTH('àè')`,
		Expected: []sql.Row{{int32(2), int32(4)}},
	},
	{
		Query:    "SELECT i, COUNT(i) AS `COUNT(i)` FROM (SELECT i FROM mytable) t GROUP BY i ORDER BY i, `COUNT(i)` DESC",
		Expected: []sql.Row{{int64(1), int64(1)}, {int64(2), int64(1)}, {int64(3), int64(1)}},
	},
	{
		Query: "SELECT i FROM mytable WHERE NOT s ORDER BY 1 DESC",
		Expected: []sql.Row{
			{int64(3)},
			{int64(2)},
			{int64(1)},
		},
	},
	{
		Query: "SELECT i FROM mytable WHERE NOT(NOT i) ORDER BY 1 DESC",
		Expected: []sql.Row{
			{int64(3)},
			{int64(2)},
			{int64(1)},
		},
	},
	{
		Query:    `SELECT NOW() - NOW()`,
		Expected: []sql.Row{{int64(0)}},
	},
	{
		Query:    `SELECT DATETIME(NOW()) - NOW()`,
		Expected: []sql.Row{{int64(0)}},
	},
	{
		Query:    `SELECT TIMESTAMP(NOW()) - NOW()`,
		Expected: []sql.Row{{int64(0)}},
	},
	{
		Query:    `SELECT NOW() - (NOW() - INTERVAL 1 SECOND)`,
		Expected: []sql.Row{{int64(1)}},
	},
	{
		Query:    `SELECT SUBSTR(SUBSTRING('0123456789ABCDEF', 1, 10), -4)`,
		Expected: []sql.Row{{"6789"}},
	},
	{
		Query:    `SELECT CASE i WHEN 1 THEN i ELSE NULL END FROM mytable`,
		Expected: []sql.Row{{int64(1)}, {nil}, {nil}},
	},
	{
		Query:    `SELECT (NULL+1)`,
		Expected: []sql.Row{{nil}},
	},
	{
		Query:    `SELECT ARRAY_LENGTH(null)`,
		Expected: []sql.Row{{nil}},
	},
	{
		Query:    `SELECT ARRAY_LENGTH("foo")`,
		Expected: []sql.Row{{nil}},
	},
	{
		Query:    `SELECT * FROM mytable WHERE NULL AND i = 3`,
		Expected: nil,
	},
	{
		Query:    `SELECT 1 FROM mytable GROUP BY i HAVING i > 1`,
		Expected: []sql.Row{{int8(1)}, {int8(1)}},
	},
	{
		Query:    `SELECT avg(i) FROM mytable GROUP BY i HAVING avg(i) > 1`,
		Expected: []sql.Row{{float64(2)}, {float64(3)}},
	},
	{
		Query: `SELECT s AS s, COUNT(*) AS count,  AVG(i) AS ` + "`AVG(i)`" + `
		FROM  (
			SELECT * FROM mytable
		) AS expr_qry
		GROUP BY s
		HAVING ((AVG(i) > 0))
		ORDER BY count DESC, s ASC
		LIMIT 10000`,
		Expected: []sql.Row{
			{"first row", int64(1), float64(1)},
			{"second row", int64(1), float64(2)},
			{"third row", int64(1), float64(3)},
		},
	},
	{
		Query:    `SELECT FIRST(i) FROM (SELECT i FROM mytable ORDER BY i) t`,
		Expected: []sql.Row{{int64(1)}},
	},
	{
		Query:    `SELECT LAST(i) FROM (SELECT i FROM mytable ORDER BY i) t`,
		Expected: []sql.Row{{int64(3)}},
	},
	{
		Query:    `SELECT COUNT(DISTINCT t.i) FROM tabletest t, mytable t2`,
		Expected: []sql.Row{{int64(3)}},
	},
	{
		Query:    `SELECT CASE WHEN NULL THEN "yes" ELSE "no" END AS test`,
		Expected: []sql.Row{{"no"}},
	},
	{
		Query: `SELECT
			table_schema,
			table_name,
			CASE
				WHEN table_type = 'BASE TABLE' THEN
					CASE
						WHEN table_schema = 'mysql'
							OR table_schema = 'performance_schema' THEN 'SYSTEM TABLE'
						ELSE 'TABLE'
					END
				WHEN table_type = 'TEMPORARY' THEN 'LOCAL_TEMPORARY'
				ELSE table_type
			END AS TABLE_TYPE
		FROM information_schema.tables
		WHERE table_schema = 'mydb'
			AND table_name = 'mytable'
		HAVING table_type IN ('TABLE', 'VIEW')
		ORDER BY table_type, table_schema, table_name`,
		Expected: []sql.Row{{"mydb", "mytable", "TABLE"}},
	},
	{
		Query:    `SELECT REGEXP_MATCHES("bopbeepbop", "bop")`,
		Expected: []sql.Row{{[]interface{}{"bop", "bop"}}},
	},
	{
		Query:    `SELECT EXPLODE(REGEXP_MATCHES("bopbeepbop", "bop"))`,
		Expected: []sql.Row{{"bop"}, {"bop"}},
	},
	{
		Query:    `SELECT EXPLODE(REGEXP_MATCHES("helloworld", "bop"))`,
		Expected: nil,
	},
	{
		Query:    `SELECT EXPLODE(REGEXP_MATCHES("", ""))`,
		Expected: []sql.Row{{""}},
	},
	{
		Query:    `SELECT REGEXP_MATCHES(NULL, "")`,
		Expected: []sql.Row{{nil}},
	},
	{
		Query:    `SELECT REGEXP_MATCHES("", NULL)`,
		Expected: []sql.Row{{nil}},
	},
	{
		Query:    `SELECT REGEXP_MATCHES("", "", NULL)`,
		Expected: []sql.Row{{nil}},
	},
	{
		Query: "SELECT * FROM newlinetable WHERE s LIKE '%text%'",
		Expected: []sql.Row{
			{int64(1), "\nthere is some text in here"},
			{int64(2), "there is some\ntext in here"},
			{int64(3), "there is some text\nin here"},
			{int64(4), "there is some text in here\n"},
			{int64(5), "there is some text in here"},
		},
	},
	{
		Query:    `SELECT i FROM mytable WHERE i = (SELECT 1)`,
		Expected: []sql.Row{{int64(1)}},
	},
	{
		Query: `SELECT i FROM mytable WHERE i IN (SELECT i FROM mytable) ORDER BY i`,
		Expected: []sql.Row{
			{int64(1)},
			{int64(2)},
			{int64(3)},
		},
	},
	{
		Query: `SELECT i FROM mytable WHERE i IN (SELECT i FROM mytable ORDER BY i ASC LIMIT 2) ORDER BY i`,
		Expected: []sql.Row{
			{int64(1)},
			{int64(2)},
		},
	},
	{
		Query: `SELECT i FROM mytable WHERE i NOT IN (SELECT i FROM mytable ORDER BY i ASC LIMIT 2)`,
		Expected: []sql.Row{
			{int64(3)},
		},
	},
	{
		Query: `SELECT i FROM mytable WHERE i NOT IN (SELECT i FROM mytable ORDER BY i ASC LIMIT 1) ORDER BY i`,
		Expected: []sql.Row{
			{2},
			{3},
		},
	},
	{
		Query: `SELECT i FROM mytable mt
						 WHERE (SELECT i FROM mytable where i = mt.i and i > 2) IS NOT NULL
						 AND (SELECT i2 FROM othertable where i2 = i) IS NOT NULL
						 ORDER BY i`,
		Expected: []sql.Row{
			{3},
		},
	},
	{
		Query: `SELECT i FROM mytable mt
						 WHERE (SELECT i FROM mytable where i = mt.i and i > 1) IS NOT NULL
						 AND (SELECT i2 FROM othertable where i2 = i and i < 3) IS NOT NULL
						 ORDER BY i`,
		Expected: []sql.Row{
			{2},
		},
	},
	{
		Query: `SELECT i FROM mytable mt
						 WHERE (SELECT i FROM mytable where i = mt.i) IS NOT NULL
						 AND (SELECT i2 FROM othertable where i2 = i) IS NOT NULL
						 ORDER BY i`,
		Expected: []sql.Row{
			{1}, {2}, {3},
		},
	},
	{
		Query: `SELECT pk,pk2, (SELECT pk from one_pk where pk = 1 limit 1) FROM one_pk t1, two_pk t2 WHERE pk=1 AND pk2=1 ORDER BY 1,2`,
		Expected: []sql.Row{
			{1, 1, 1},
			{1, 1, 1},
		},
	},
	{
		Query: `SELECT i FROM mytable
						 WHERE (SELECT i2 FROM othertable where i2 = i) IS NOT NULL
						 ORDER BY i`,
		Expected: []sql.Row{
			{1}, {2}, {3},
		},
	},
	{
		Query: `SELECT i FROM mytable mt
						 WHERE (SELECT i2 FROM othertable ot where ot.i2 = mt.i) IS NOT NULL
						 ORDER BY i`,
		Expected: []sql.Row{
			{1}, {2}, {3},
		},
	},
	{
		Query: `SELECT i FROM mytable mt
						 WHERE (SELECT row_number() over (order by ot.i2 desc) FROM othertable ot where ot.i2 = mt.i) = 2
						 ORDER BY i`,
		Expected: []sql.Row{},
	},
	{
		Query: `SELECT i FROM mytable mt
						 WHERE (SELECT row_number() over (order by ot.i2 desc) FROM othertable ot where ot.i2 = mt.i) = 1
						 ORDER BY i`,
		Expected: []sql.Row{
			{1},
			{2},
			{3},
		},
	},
	{
		Query:    `SELECT (SELECT i FROM mytable ORDER BY i ASC LIMIT 1) AS x`,
		Expected: []sql.Row{{int64(1)}},
	},
	{
		Query:    `SELECT (SELECT s FROM mytable ORDER BY i ASC LIMIT 1) AS x`,
		Expected: []sql.Row{{"first row"}},
	},
	{
		Query: `SELECT pk, (SELECT pk FROM one_pk WHERE pk < opk.pk ORDER BY 1 DESC LIMIT 1) FROM one_pk opk ORDER BY 1`,
		Expected: []sql.Row{
			{0, nil},
			{1, 0},
			{2, 1},
			{3, 2},
		},
	},
	{
		Query: `SELECT pk, (SELECT c3 FROM one_pk WHERE pk < opk.pk ORDER BY 1 DESC LIMIT 1) FROM one_pk opk ORDER BY 1`,
		Expected: []sql.Row{
			{0, nil},
			{1, 2},
			{2, 12},
			{3, 22},
		},
	},
	{
		Query: `SELECT pk, (SELECT c5 FROM one_pk WHERE c5 < opk.c5 ORDER BY 1 DESC LIMIT 1) FROM one_pk opk ORDER BY 1`,
		Expected: []sql.Row{
			{0, nil},
			{1, 4},
			{2, 14},
			{3, 24},
		},
	},
	{
		Query: `SELECT pk, (SELECT pk FROM one_pk WHERE c1 < opk.c1 ORDER BY 1 DESC LIMIT 1) FROM one_pk opk ORDER BY 1;`,
		Expected: []sql.Row{
			{0, nil},
			{1, 0},
			{2, 1},
			{3, 2},
		},
	},
	{
		Query: `SELECT pk, (SELECT c3 FROM one_pk WHERE c4 < opk.c2 ORDER BY 1 DESC LIMIT 1) FROM one_pk opk ORDER BY 1;`,
		Expected: []sql.Row{
			{0, nil},
			{1, 2},
			{2, 12},
			{3, 22},
		},
	},
	{
		Query: `SELECT pk,
					(SELECT c3 FROM one_pk WHERE c4 < opk.c2 ORDER BY 1 DESC LIMIT 1),
					(SELECT c5 + 1 FROM one_pk WHERE c5 < opk.c5 ORDER BY 1 DESC LIMIT 1)
					FROM one_pk opk ORDER BY 1;`,
		Expected: []sql.Row{
			{0, nil, nil},
			{1, 2, 5},
			{2, 12, 15},
			{3, 22, 25},
		},
	},
	{
		Query: `SELECT pk,
					(SELECT max(pk) FROM one_pk WHERE pk < opk.pk),
					(SELECT min(pk) FROM one_pk WHERE pk > opk.pk)
					FROM one_pk opk ORDER BY 1;`,
		Expected: []sql.Row{
			{0, nil, 1},
			{1, 0, 2},
			{2, 1, 3},
			{3, 2, nil},
		},
	},
	{
		Query: `SELECT pk,
					(SELECT max(pk) FROM one_pk WHERE pk < opk.pk) AS max,
					(SELECT min(pk) FROM one_pk WHERE pk > opk.pk) AS min
					FROM one_pk opk
					WHERE (SELECT min(pk) FROM one_pk WHERE pk > opk.pk) IS NOT NULL
					ORDER BY max;`,
		Expected: []sql.Row{
			{0, nil, 1},
			{1, 0, 2},
			{2, 1, 3},
		},
	},
	{
		Query: `SELECT pk,
					(SELECT max(pk) FROM one_pk WHERE pk < opk.pk) AS max,
					(SELECT min(pk) FROM one_pk WHERE pk > opk.pk) AS min
					FROM one_pk opk
					WHERE (SELECT max(pk) FROM one_pk WHERE pk >= opk.pk) > 0
					ORDER BY min;`,
		Expected: []sql.Row{
			{3, 2, nil},
			{0, nil, 1},
			{1, 0, 2},
			{2, 1, 3},
		},
	},
	{
		Query: `SELECT pk,
					(SELECT max(pk) FROM one_pk WHERE pk < opk.pk) AS max,
					(SELECT min(pk) FROM one_pk WHERE pk > opk.pk) AS min
					FROM one_pk opk
					WHERE (SELECT max(pk) FROM one_pk WHERE pk > opk.pk) > 0
					ORDER BY min;`,
		Expected: []sql.Row{
			{0, nil, 1},
			{1, 0, 2},
			{2, 1, 3},
		},
	},
	{
		Query: `SELECT pk,
					(SELECT max(pk) FROM one_pk WHERE pk < opk.pk) AS max,
					(SELECT min(pk) FROM one_pk WHERE pk > opk.pk) AS min
					FROM one_pk opk
					WHERE (SELECT max(pk) FROM one_pk WHERE pk > opk.pk) > 0
					ORDER BY max;`,
		Expected: []sql.Row{
			{0, nil, 1},
			{1, 0, 2},
			{2, 1, 3},
		},
	},
	{
		Query: `SELECT pk,
					(SELECT max(pk) FROM one_pk WHERE pk < opk.pk) AS max,
					(SELECT min(pk) FROM one_pk WHERE pk > opk.pk) AS min
					FROM one_pk opk
					WHERE (SELECT max(pk) FROM one_pk WHERE pk < opk.pk) IS NOT NULL
					ORDER BY min;`,
		Expected: []sql.Row{
			{3, 2, nil},
			{1, 0, 2},
			{2, 1, 3},
		},
	},
	{
		Query: `SELECT pk,
					(SELECT max(pk) FROM one_pk WHERE pk < opk.pk) AS max,
					(SELECT min(pk) FROM one_pk WHERE pk > opk.pk) AS min
					FROM one_pk opk ORDER BY min;`,
		Expected: []sql.Row{
			{3, 2, nil},
			{0, nil, 1},
			{1, 0, 2},
			{2, 1, 3},
		},
	},
	{
		Query: `SELECT pk, (SELECT max(pk) FROM one_pk WHERE pk < opk.pk) AS x FROM one_pk opk GROUP BY x ORDER BY x`,
		Expected: []sql.Row{
			{0, nil},
			{1, 0},
			{2, 1},
			{3, 2},
		},
	},
	{
		Query: `SELECT pk,
					(SELECT max(pk) FROM one_pk WHERE pk < opk.pk) AS max,
					(SELECT min(pk) FROM one_pk WHERE pk > opk.pk) AS min
					FROM one_pk opk
					WHERE (SELECT max(pk) FROM one_pk WHERE pk >= opk.pk)
					ORDER BY min;`,
		Expected: []sql.Row{
			{3, 2, nil},
			{0, nil, 1},
			{1, 0, 2},
			{2, 1, 3},
		},
	},
	{
		Query: `SELECT pk FROM one_pk
					WHERE (SELECT max(pk1) FROM two_pk WHERE pk1 >= pk) IS NOT NULL
					ORDER BY 1;`,
		Expected: []sql.Row{
			{0},
			{1},
		},
	},
	{
		Query: `SELECT pk FROM one_pk opk
					WHERE (SELECT count(*) FROM two_pk where pk1 * 10 <= opk.c1) > 2
					ORDER BY 1;`,
		Expected: []sql.Row{
			{1},
			{2},
			{3},
		},
	},
	{
		Query: `SELECT pk,
					(SELECT max(pk) FROM one_pk WHERE pk < opk.pk) AS max,
					(SELECT min(pk) FROM one_pk WHERE pk > opk.pk) AS min
					FROM one_pk opk
					WHERE (SELECT max(pk) FROM one_pk WHERE pk >= opk.pk) > 0
					ORDER BY min;`,
		Expected: []sql.Row{
			{3, 2, nil},
			{0, nil, 1},
			{1, 0, 2},
			{2, 1, 3},
		},
	},
	{
		Query: `SELECT pk, (SELECT max(pk) FROM one_pk WHERE one_pk.pk * 10 <= opk.c1) FROM one_pk opk ORDER BY 1`,
		Expected: []sql.Row{
			{0, 0},
			{1, 1},
			{2, 2},
			{3, 3},
		},
	},
	{
		Query: `SELECT pk, (SELECT max(pk) FROM one_pk WHERE pk <= opk.pk) FROM one_pk opk ORDER BY 1`,
		Expected: []sql.Row{
			{0, 0},
			{1, 1},
			{2, 2},
			{3, 3},
		},
	},
	{
		Query: `SELECT pk, (SELECT max(pk) FROM one_pk WHERE pk < opk.pk) FROM one_pk opk ORDER BY 1`,
		Expected: []sql.Row{
			{0, nil},
			{1, 0},
			{2, 1},
			{3, 2},
		},
	},
	{
		Query: `SELECT pk, (SELECT max(pk) FROM one_pk WHERE pk < opk.pk) FROM one_pk opk ORDER BY 2`,
		Expected: []sql.Row{
			{0, nil},
			{1, 0},
			{2, 1},
			{3, 2},
		},
	},
	{
		Query: `SELECT pk, (SELECT max(pk) FROM one_pk WHERE pk < opk.pk) AS x FROM one_pk opk ORDER BY x`,
		Expected: []sql.Row{
			{0, nil},
			{1, 0},
			{2, 1},
			{3, 2},
		},
	},
	{
		Query: `SELECT pk, (SELECT max(pk) FROM one_pk WHERE pk < opk.pk) AS x
						FROM one_pk opk WHERE (SELECT max(pk) FROM one_pk WHERE pk < opk.pk) IS NOT NULL ORDER BY x`,
		Expected: []sql.Row{
			{1, 0},
			{2, 1},
			{3, 2},
		},
	},
	{
		Query: `SELECT pk, (SELECT max(pk) FROM one_pk WHERE pk < opk.pk) AS max
						FROM one_pk opk WHERE (SELECT max(pk) FROM one_pk WHERE pk < opk.pk) IS NOT NULL ORDER BY max`,
		Expected: []sql.Row{
			{1, 0},
			{2, 1},
			{3, 2},
		},
	},
	{
		Query: `SELECT pk, (SELECT max(pk) FROM one_pk WHERE pk < opk.pk) AS x
						FROM one_pk opk WHERE (SELECT max(pk) FROM one_pk WHERE pk < opk.pk) > 0 ORDER BY x`,
		Expected: []sql.Row{
			{2, 1},
			{3, 2},
		},
	},
	{
		Query: `SELECT pk, (SELECT max(pk) FROM one_pk WHERE pk < opk.pk) AS x
						FROM one_pk opk WHERE (SELECT max(pk) FROM one_pk WHERE pk < opk.pk) > 0
						GROUP BY x ORDER BY x`,
		Expected: []sql.Row{
			{2, 1},
			{3, 2},
		},
	},
	{
		Query: `SELECT pk, (SELECT max(pk) FROM one_pk WHERE pk < opk.pk) AS x
						FROM one_pk opk WHERE (SELECT max(pk) FROM one_pk WHERE pk < opk.pk) > 0
						GROUP BY (SELECT max(pk) FROM one_pk WHERE pk < opk.pk) ORDER BY x`,
		Expected: []sql.Row{
			{2, 1},
			{3, 2},
		},
	},
	{
		Query: `SELECT pk, (SELECT max(pk) FROM one_pk WHERE pk < opk.pk) AS x
						FROM one_pk opk WHERE (SELECT max(pk) FROM one_pk WHERE pk > opk.pk) > 0 ORDER BY x`,
		Expected: []sql.Row{
			{0, nil},
			{1, 0},
			{2, 1},
		},
	},
	{
		Query: `SELECT pk, (SELECT max(pk) FROM one_pk WHERE pk < opk.pk) AS x
						FROM one_pk opk WHERE (SELECT min(pk) FROM one_pk WHERE pk < opk.pk) > 0 ORDER BY x`,
		Expected: []sql.Row{},
	},
	{
		Query: `SELECT pk, (SELECT max(pk) FROM one_pk WHERE pk < opk.pk) AS x
						FROM one_pk opk WHERE (SELECT min(pk) FROM one_pk WHERE pk > opk.pk) > 0 ORDER BY x`,
		Expected: []sql.Row{
			{0, nil},
			{1, 0},
			{2, 1},
		},
	},
	{
		Query: `SELECT pk,
					(SELECT max(pk1) FROM two_pk WHERE pk1 < pk) AS max,
					(SELECT min(pk2) FROM two_pk WHERE pk2 > pk) AS min
					FROM one_pk ORDER BY min, pk;`,
		Expected: []sql.Row{
			{1, 0, nil},
			{2, 1, nil},
			{3, 1, nil},
			{0, nil, 1},
		},
	},
	{
		Query: `SELECT pk,
						(SELECT max(pk1) FROM two_pk tpk WHERE pk1 IN (SELECT pk1 FROM two_pk WHERE pk1 = tpk.pk2)) AS one,
						(SELECT min(pk2) FROM two_pk tpk WHERE pk2 IN (SELECT pk2 FROM two_pk WHERE pk2 = tpk.pk1)) AS zero
						FROM one_pk ORDER BY pk;`,
		Expected: []sql.Row{
			{0, 1, 0},
			{1, 1, 0},
			{2, 1, 0},
			{3, 1, 0},
		},
	},
	{
		Query: `SELECT pk,
						(SELECT sum(pk1+pk2) FROM two_pk WHERE pk1+pk2 IN (SELECT pk1+pk2 FROM two_pk WHERE pk1+pk2 = pk)) AS sum,
						(SELECT min(pk2) FROM two_pk WHERE pk2 IN (SELECT pk2 FROM two_pk WHERE pk2 = pk)) AS equal
						FROM one_pk ORDER BY pk;`,
		Expected: []sql.Row{
			{0, 0.0, 0},
			{1, 2.0, 1},
			{2, 2.0, nil},
			{3, nil, nil},
		},
	},
	{
		Query: `SELECT pk,
						(SELECT sum(c1) FROM two_pk WHERE c1 + 3 IN (SELECT c4 FROM two_pk WHERE c3 > opk.c5)) AS sum,
						(SELECT sum(c1) FROM two_pk WHERE pk2 IN (SELECT pk2 FROM two_pk WHERE c1 + 1 < opk.c2)) AS sum2
					FROM one_pk opk ORDER BY pk`,
		Expected: []sql.Row{
			{0, 60.0, nil},
			{1, 50.0, 20.0},
			{2, 30.0, 60.0},
			{3, nil, 60.0},
		},
	},
	{
		Query: `SELECT pk, (SELECT min(pk) FROM one_pk WHERE pk > opk.pk) FROM one_pk opk ORDER BY 1`,
		Expected: []sql.Row{
			{0, 1},
			{1, 2},
			{2, 3},
			{3, nil},
		},
	},
	{
		Query: `SELECT pk, (SELECT max(pk) FROM one_pk WHERE one_pk.pk <= one_pk.pk) FROM one_pk ORDER BY 1`,
		Expected: []sql.Row{
			{0, 3},
			{1, 3},
			{2, 3},
			{3, 3},
		},
	},
	{
		Query: `SELECT pk as a, (SELECT max(pk) FROM one_pk WHERE pk <= a) FROM one_pk ORDER BY 1`,
		Expected: []sql.Row{
			{0, 0},
			{1, 1},
			{2, 2},
			{3, 3},
		},
	},
	{
		Query: `SELECT pk as a, (SELECT max(pk) FROM one_pk WHERE pk <= a) FROM one_pk opk ORDER BY 1`,
		Expected: []sql.Row{
			{0, 0},
			{1, 1},
			{2, 2},
			{3, 3},
		},
	},
	{
		Query: `SELECT pk, (SELECT max(pk) FROM one_pk b WHERE b.pk <= opk.pk) FROM one_pk opk ORDER BY 1`,
		Expected: []sql.Row{
			{0, 0},
			{1, 1},
			{2, 2},
			{3, 3},
		},
	},
	{
		Query: `SELECT pk, (SELECT max(pk) FROM one_pk WHERE pk <= pk) FROM one_pk opk ORDER BY 1`,
		Expected: []sql.Row{
			{0, 3},
			{1, 3},
			{2, 3},
			{3, 3},
		},
	},
	{
		Query: `SELECT pk, (SELECT max(pk) FROM one_pk b WHERE b.pk <= pk) FROM one_pk opk ORDER BY 1`,
		Expected: []sql.Row{
			{0, 3},
			{1, 3},
			{2, 3},
			{3, 3},
		},
	},
	{
		Query: `SELECT pk, (SELECT max(pk) FROM one_pk b WHERE b.pk <= one_pk.pk) FROM one_pk ORDER BY 1`,
		Expected: []sql.Row{
			{0, 0},
			{1, 1},
			{2, 2},
			{3, 3},
		},
	},
	{
		Query: `SELECT DISTINCT n FROM bigtable ORDER BY t`,
		Expected: []sql.Row{
			{int64(1)},
			{int64(9)},
			{int64(7)},
			{int64(3)},
			{int64(2)},
			{int64(8)},
			{int64(6)},
			{int64(5)},
			{int64(4)},
		},
	},
	{
		Query: "SELECT pk,pk1,pk2 FROM one_pk, two_pk ORDER BY 1,2,3",
		Expected: []sql.Row{
			{0, 0, 0},
			{0, 0, 1},
			{0, 1, 0},
			{0, 1, 1},
			{1, 0, 0},
			{1, 0, 1},
			{1, 1, 0},
			{1, 1, 1},
			{2, 0, 0},
			{2, 0, 1},
			{2, 1, 0},
			{2, 1, 1},
			{3, 0, 0},
			{3, 0, 1},
			{3, 1, 0},
			{3, 1, 1},
		},
	},
	{
		Query: "SELECT t1.c1,t2.c2 FROM one_pk t1, two_pk t2 WHERE pk1=1 AND pk2=1 ORDER BY 1,2",
		Expected: []sql.Row{
			{0, 31},
			{10, 31},
			{20, 31},
			{30, 31},
		},
	},
	{
		Query: "SELECT t1.c1,t2.c2 FROM one_pk t1, two_pk t2 WHERE t2.pk1=1 AND t2.pk2=1 ORDER BY 1,2",
		Expected: []sql.Row{
			{0, 31},
			{10, 31},
			{20, 31},
			{30, 31},
		},
	},
	{
		Query: "SELECT t1.c1,t2.c2 FROM one_pk t1, two_pk t2 WHERE pk1=1 OR pk2=1 ORDER BY 1,2",
		Expected: []sql.Row{
			{0, 11},
			{0, 21},
			{0, 31},
			{10, 11},
			{10, 21},
			{10, 31},
			{20, 11},
			{20, 21},
			{20, 31},
			{30, 11},
			{30, 21},
			{30, 31},
		},
	},
	{
		Query: "SELECT pk,pk2 FROM one_pk t1, two_pk t2 WHERE pk=1 AND pk2=1 ORDER BY 1,2",
		Expected: []sql.Row{
			{1, 1},
			{1, 1},
		},
	},
	{
		Query: "SELECT pk,pk1,pk2 FROM one_pk,two_pk WHERE pk=0 AND pk1=0 OR pk2=1 ORDER BY 1,2,3",
		Expected: []sql.Row{
			{0, 0, 0},
			{0, 0, 1},
			{0, 1, 1},
			{1, 0, 1},
			{1, 1, 1},
			{2, 0, 1},
			{2, 1, 1},
			{3, 0, 1},
			{3, 1, 1},
		},
	},
	{
		Query: "SELECT pk,pk1,pk2 FROM one_pk,two_pk WHERE one_pk.c1=two_pk.c1 ORDER BY 1,2,3",
		Expected: []sql.Row{
			{0, 0, 0},
			{1, 0, 1},
			{2, 1, 0},
			{3, 1, 1},
		},
	},
	{
		Query: "SELECT one_pk.c5,pk1,pk2 FROM one_pk,two_pk WHERE pk=pk1 ORDER BY 1,2,3",
		Expected: []sql.Row{
			{4, 0, 0},
			{4, 0, 1},
			{14, 1, 0},
			{14, 1, 1},
		},
	},
	{
		Query: "SELECT opk.c5,pk1,pk2 FROM one_pk opk, two_pk tpk WHERE pk=pk1 ORDER BY 1,2,3",
		Expected: []sql.Row{
			{4, 0, 0},
			{4, 0, 1},
			{14, 1, 0},
			{14, 1, 1},
		},
	},
	{
		Query: "SELECT one_pk.c5,pk1,pk2 FROM one_pk JOIN two_pk ON pk=pk1 ORDER BY 1,2,3",
		Expected: []sql.Row{
			{4, 0, 0},
			{4, 0, 1},
			{14, 1, 0},
			{14, 1, 1},
		},
	},
	{
		Query: "SELECT opk.c5,pk1,pk2 FROM one_pk opk JOIN two_pk tpk ON pk=pk1 ORDER BY 1,2,3",
		Expected: []sql.Row{
			{4, 0, 0},
			{4, 0, 1},
			{14, 1, 0},
			{14, 1, 1},
		},
	},
	{
		Query: "SELECT opk.c5,pk1,pk2 FROM one_pk opk JOIN two_pk tpk ON opk.pk=tpk.pk1 ORDER BY 1,2,3",
		Expected: []sql.Row{
			{4, 0, 0},
			{4, 0, 1},
			{14, 1, 0},
			{14, 1, 1},
		},
	},
	{
		Query: "SELECT pk,pk1,pk2 FROM one_pk JOIN two_pk ON one_pk.c1=two_pk.c1 WHERE pk=1 ORDER BY 1,2,3",
		Expected: []sql.Row{
			{1, 0, 1},
		},
	},
	{
		Query: "SELECT pk,pk1,pk2 FROM one_pk JOIN two_pk ON one_pk.pk=two_pk.pk1 AND one_pk.pk=two_pk.pk2 ORDER BY 1,2,3",
		Expected: []sql.Row{
			{0, 0, 0},
			{1, 1, 1},
		},
	},
	{
		Query: "SELECT pk,pk1,pk2 FROM one_pk opk JOIN two_pk tpk ON opk.pk=tpk.pk1 AND opk.pk=tpk.pk2 ORDER BY 1,2,3",
		Expected: []sql.Row{
			{0, 0, 0},
			{1, 1, 1},
		},
	},
	{
		Query: "SELECT pk,pk1,pk2 FROM one_pk opk JOIN two_pk tpk ON pk=tpk.pk1 AND pk=tpk.pk2 ORDER BY 1,2,3",
		Expected: []sql.Row{
			{0, 0, 0},
			{1, 1, 1},
		},
	},
	{
		Query: `SELECT pk,tpk.pk1,tpk2.pk1,tpk.pk2,tpk2.pk2 FROM one_pk 
						LEFT JOIN two_pk tpk ON one_pk.pk=tpk.pk1 AND one_pk.pk-1=tpk.pk2 
						LEFT JOIN two_pk tpk2 ON tpk2.pk1=TPK.pk2 AND TPK2.pk2=tpk.pk1
						ORDER BY 1`,
		Expected: []sql.Row{
			{0, nil, nil, nil, nil},
			{1, 1, 0, 0, 1},
			{2, nil, nil, nil, nil},
			{3, nil, nil, nil, nil},
		},
	},
	{
		Query: `SELECT pk,tpk.pk1,tpk2.pk1,tpk.pk2,tpk2.pk2 FROM one_pk 
						JOIN two_pk tpk ON pk=tpk.pk1 AND pk-1=tpk.pk2 
						JOIN two_pk tpk2 ON pk-1=TPK2.pk1 AND pk=tpk2.pk2
						ORDER BY 1`,
		Expected: []sql.Row{
			{1, 1, 0, 0, 1},
		},
	},
	{
		Query: `SELECT pk,tpk.pk1,tpk2.pk1,tpk.pk2,tpk2.pk2 FROM one_pk 
						JOIN two_pk tpk ON pk=tpk.pk1 AND pk-1=tpk.pk2 
						JOIN two_pk tpk2 ON pk-1=TPK2.pk1 AND pk=tpk2.pk2
						ORDER BY 1`,
		Expected: []sql.Row{
			{1, 1, 0, 0, 1},
		},
	},
	{
		Query: "SELECT pk,pk1,pk2 FROM one_pk LEFT JOIN two_pk ON one_pk.pk=two_pk.pk1 AND one_pk.pk=two_pk.pk2 ORDER BY 1,2,3",
		Expected: []sql.Row{
			{0, 0, 0},
			{1, 1, 1},
			{2, nil, nil},
			{3, nil, nil},
		},
	},
	{
		Query: "SELECT pk,pk1,pk2 FROM one_pk RIGHT JOIN two_pk ON one_pk.pk=two_pk.pk1 AND one_pk.pk=two_pk.pk2 ORDER BY 1,2,3",
		Expected: []sql.Row{
			{nil, 0, 1},
			{nil, 1, 0},
			{0, 0, 0},
			{1, 1, 1},
		},
	},
	{
		Query: "SELECT i,pk1,pk2 FROM mytable JOIN two_pk ON i-1=pk1 AND i-2=pk2 ORDER BY 1,2,3",
		Expected: []sql.Row{
			{int64(2), 1, 0},
		},
	},
	{
		Query: "SELECT a.pk1,a.pk2,b.pk1,b.pk2 FROM two_pk a JOIN two_pk b ON a.pk1=b.pk2 AND a.pk2=b.pk1 ORDER BY 1,2,3",
		Expected: []sql.Row{
			{0, 0, 0, 0},
			{0, 1, 1, 0},
			{1, 0, 0, 1},
			{1, 1, 1, 1},
		},
	},
	{
		Query: "SELECT a.pk1,a.pk2,b.pk1,b.pk2 FROM two_pk a JOIN two_pk b ON a.pk1=b.pk1 AND a.pk2=b.pk2 ORDER BY 1,2,3",
		Expected: []sql.Row{
			{0, 0, 0, 0},
			{0, 1, 0, 1},
			{1, 0, 1, 0},
			{1, 1, 1, 1},
		},
	},
	{
		Query: "SELECT a.pk1,a.pk2,b.pk1,b.pk2 FROM two_pk a, two_pk b WHERE a.pk1=b.pk1 AND a.pk2=b.pk2 ORDER BY 1,2,3",
		Expected: []sql.Row{
			{0, 0, 0, 0},
			{0, 1, 0, 1},
			{1, 0, 1, 0},
			{1, 1, 1, 1},
		},
	},
	{
		Query: "SELECT a.pk1,a.pk2,b.pk1,b.pk2 FROM two_pk a JOIN two_pk b ON b.pk1=a.pk1 AND a.pk2=b.pk2 ORDER BY 1,2,3",
		Expected: []sql.Row{
			{0, 0, 0, 0},
			{0, 1, 0, 1},
			{1, 0, 1, 0},
			{1, 1, 1, 1},
		},
	},
	{
		Query: "SELECT a.pk1,a.pk2,b.pk1,b.pk2 FROM two_pk a JOIN two_pk b ON a.pk1+1=b.pk1 AND a.pk2+1=b.pk2 ORDER BY 1,2,3",
		Expected: []sql.Row{
			{0, 0, 1, 1},
		},
	},
	{
		Query: "SELECT pk,pk1,pk2 FROM one_pk LEFT JOIN two_pk ON pk=pk1 ORDER BY 1,2,3",
		Expected: []sql.Row{
			{0, 0, 0},
			{0, 0, 1},
			{1, 1, 0},
			{1, 1, 1},
			{2, nil, nil},
			{3, nil, nil},
		},
	},
	{
		Query: "SELECT pk,i2,f FROM one_pk LEFT JOIN niltable ON pk=i2 ORDER BY 1",
		Expected: []sql.Row{
			{0, nil, nil},
			{1, nil, nil},
			{2, int64(2), nil},
			{3, nil, nil},
		},
	},
	{
		Query: "SELECT pk,i2,f FROM one_pk RIGHT JOIN niltable ON pk=i2 ORDER BY 2,3",
		Expected: []sql.Row{
			{nil, nil, nil},
			{nil, nil, nil},
			{nil, nil, 5.0},
			{2, int64(2), nil},
			{nil, int64(4), 4.0},
			{nil, int64(6), 6.0},
		},
	},
	{
		Query: "SELECT pk,i2,f FROM one_pk LEFT JOIN niltable ON pk=i2 AND f IS NOT NULL ORDER BY 1", // AND clause causes right table join miss
		Expected: []sql.Row{
			{0, nil, nil},
			{1, nil, nil},
			{2, nil, nil},
			{3, nil, nil},
		},
	},
	{
		Query: "SELECT pk,i2,f FROM one_pk RIGHT JOIN niltable ON pk=i2 and pk > 0 ORDER BY 2,3", // > 0 clause in join condition is ignored
		Expected: []sql.Row{
			{nil, nil, nil},
			{nil, nil, nil},
			{nil, nil, 5.0},
			{2, int64(2), nil},
			{nil, int64(4), 4.0},
			{nil, int64(6), 6.0},
		},
	},
	{
		Query: "SELECT pk,i2,f FROM one_pk LEFT JOIN niltable ON pk=i WHERE i2 IS NOT NULL ORDER BY 1",
		Expected: []sql.Row{
			{2, int64(2), nil},
		},
	},
	{
		Query: "SELECT pk,i,f FROM one_pk LEFT JOIN niltable ON pk=i WHERE f IS NULL AND pk < 2 ORDER BY 1",
		Expected: []sql.Row{
			{0, nil, nil},
			{1, 1, nil},
		},
	},
	{
		Query: "SELECT pk,i2,f FROM one_pk RIGHT JOIN niltable ON pk=i WHERE f IS NOT NULL ORDER BY 2,3",
		Expected: []sql.Row{
			{nil, nil, 5.0},
			{nil, int64(4), 4.0},
			{nil, int64(6), 6.0},
		},
	},
	{
		Query: "SELECT pk,i,f FROM one_pk LEFT JOIN niltable ON pk=i WHERE pk > 1 ORDER BY 1",
		Expected: []sql.Row{
			{2, 2, nil},
			{3, 3, nil},
		},
	},
	{
		Query: "SELECT pk,i,f FROM one_pk LEFT JOIN niltable ON pk=i WHERE i2 > 1 ORDER BY 1",
		Expected: []sql.Row{
			{2, 2, nil},
		},
	},
	{
		Query: "SELECT pk,i,f FROM one_pk LEFT JOIN niltable ON pk=i WHERE i > 1 ORDER BY 1",
		Expected: []sql.Row{
			{2, 2, nil},
			{3, 3, nil},
		},
	},
	{
		Query: "SELECT pk,i,f FROM one_pk LEFT JOIN niltable ON pk=i WHERE c1 > 10 ORDER BY 1",
		Expected: []sql.Row{
			{2, 2, nil},
			{3, 3, nil},
		},
	},
	{
		Query: "SELECT pk,i,f FROM one_pk RIGHT JOIN niltable ON pk=i WHERE f IS NOT NULL ORDER BY 2,3",
		Expected: []sql.Row{
			{nil, 4, 4.0},
			{nil, 5, 5.0},
			{nil, 6, 6.0},
		},
	},
	{
		Query: "SELECT t1.i,t1.i2 FROM niltable t1 LEFT JOIN niltable t2 ON t1.i=t2.i2 WHERE t2.f IS NULL ORDER BY 1,2",
		Expected: []sql.Row{
			{1, nil},
			{2, 2},
			{3, nil},
			{5, nil},
		},
	},
	{
		Query: "SELECT pk,i2,f FROM one_pk LEFT JOIN niltable ON pk=i2 WHERE pk > 1 ORDER BY 1",
		Expected: []sql.Row{
			{2, int64(2), nil},
			{3, nil, nil},
		},
	},
	{
		Query: "SELECT pk,i2,f FROM one_pk RIGHT JOIN niltable ON pk=i2 WHERE pk > 0 ORDER BY 2,3",
		Expected: []sql.Row{
			{2, int64(2), nil},
		},
	},
	{
		Query: "SELECT GREATEST(CAST(i AS CHAR), CAST(b AS CHAR)) FROM niltable order by i",
		Expected: []sql.Row{
			{nil},
			{"2"},
			{"3"},
			{nil},
			{"5"},
			{"6"},
		},
	},
	{
		Query: "SELECT pk,pk1,pk2,one_pk.c1 AS foo, two_pk.c1 AS bar FROM one_pk JOIN two_pk ON one_pk.c1=two_pk.c1 ORDER BY 1,2,3",
		Expected: []sql.Row{
			{0, 0, 0, 0, 0},
			{1, 0, 1, 10, 10},
			{2, 1, 0, 20, 20},
			{3, 1, 1, 30, 30},
		},
	},
	{
		Query: "SELECT pk,pk1,pk2,one_pk.c1 AS foo,two_pk.c1 AS bar FROM one_pk JOIN two_pk ON one_pk.c1=two_pk.c1 WHERE one_pk.c1=10",
		Expected: []sql.Row{
			{1, 0, 1, 10, 10},
		},
	},
	{
		Query: "SELECT pk,pk1,pk2 FROM one_pk JOIN two_pk ON pk1-pk>0 AND pk2<1",
		Expected: []sql.Row{
			{0, 1, 0},
		},
	},
	{
		Query: "SELECT pk,pk1,pk2 FROM one_pk JOIN two_pk ORDER BY 1,2,3",
		Expected: []sql.Row{
			{0, 0, 0},
			{0, 0, 1},
			{0, 1, 0},
			{0, 1, 1},
			{1, 0, 0},
			{1, 0, 1},
			{1, 1, 0},
			{1, 1, 1},
			{2, 0, 0},
			{2, 0, 1},
			{2, 1, 0},
			{2, 1, 1},
			{3, 0, 0},
			{3, 0, 1},
			{3, 1, 0},
			{3, 1, 1},
		},
	},
	{
		Query: "SELECT a.pk,b.pk FROM one_pk a JOIN one_pk b ON a.pk = b.pk order by a.pk",
		Expected: []sql.Row{
			{0, 0},
			{1, 1},
			{2, 2},
			{3, 3},
		},
	},
	{
		Query: "SELECT a.pk,b.pk FROM one_pk a, one_pk b WHERE a.pk = b.pk order by a.pk",
		Expected: []sql.Row{
			{0, 0},
			{1, 1},
			{2, 2},
			{3, 3},
		},
	},
	{
		Query: "SELECT one_pk.pk,b.pk FROM one_pk JOIN one_pk b ON one_pk.pk = b.pk order by one_pk.pk",
		Expected: []sql.Row{
			{0, 0},
			{1, 1},
			{2, 2},
			{3, 3},
		},
	},
	{
		Query: "SELECT one_pk.pk,b.pk FROM one_pk, one_pk b WHERE one_pk.pk = b.pk order by one_pk.pk",
		Expected: []sql.Row{
			{0, 0},
			{1, 1},
			{2, 2},
			{3, 3},
		},
	},
	{
		Query:    "SELECT 2.0 + CAST(5 AS DECIMAL)",
		Expected: []sql.Row{{float64(7)}},
	},
	{
		Query:    "SELECT (CASE WHEN i THEN i ELSE 0 END) as cases_i from mytable",
		Expected: []sql.Row{{int64(1)}, {int64(2)}, {int64(3)}},
	},
	{
		Query:    "SELECT 1/0 FROM dual",
		Expected: []sql.Row{{sql.Null}},
	},
	{
		Query:    "SELECT 0/0 FROM dual",
		Expected: []sql.Row{{sql.Null}},
	},
	{
		Query:    "SELECT 1.0/0.0 FROM dual",
		Expected: []sql.Row{{sql.Null}},
	},
	{
		Query:    "SELECT 0.0/0.0 FROM dual",
		Expected: []sql.Row{{sql.Null}},
	},
	{
		Query:    "SELECT 1 div 0 FROM dual",
		Expected: []sql.Row{{sql.Null}},
	},
	{
		Query:    "SELECT 1.0 div 0.0 FROM dual",
		Expected: []sql.Row{{sql.Null}},
	},
	{
		Query:    "SELECT 0 div 0 FROM dual",
		Expected: []sql.Row{{sql.Null}},
	},
	{
		Query:    "SELECT 0.0 div 0.0 FROM dual",
		Expected: []sql.Row{{sql.Null}},
	},
	{
		Query:    "SELECT NULL <=> NULL FROM dual",
		Expected: []sql.Row{{1}},
	},
	{
		Query:    "SELECT POW(2,3) FROM dual",
		Expected: []sql.Row{{float64(8)}},
	},
	{
		Query: "SELECT * FROM people WHERE last_name='doe' and first_name='jane' order by dob",
		Expected: []sql.Row{
			sql.NewRow(dob(1990, 2, 21), "jane", "doe", "", int64(68), int64(1)),
			sql.NewRow(dob(2010, 3, 15), "jane", "doe", "", int64(69), int64(1)),
		},
	},
	{
		Query: "SELECT count(*) FROM people WHERE last_name='doe' and first_name='jane' order by dob",
		Expected: []sql.Row{
			sql.NewRow(2),
		},
	},
	{
		Query: "SELECT VALUES(i) FROM mytable",
		Expected: []sql.Row{
			sql.NewRow(nil),
			sql.NewRow(nil),
			sql.NewRow(nil),
		},
	},
	{
		Query: `select i, row_number() over (order by i desc), 
				row_number() over (order by length(s),i) from mytable order by 1;`,
		Expected: []sql.Row{
			{1, 3, 1},
			{2, 2, 3},
			{3, 1, 2},
		},
	},
	{
		Query: `select i, row_number() over (order by i desc) from mytable where i = 2 order by 1;`,
		Expected: []sql.Row{
			{2, 1},
		},
	},
	{
		Query: `SELECT i, (SELECT row_number() over (order by ot.i2 desc) FROM othertable ot where ot.i2 = mt.i) from mytable mt order by 1;`,
		Expected: []sql.Row{
			{1, 1},
			{2, 1},
			{3, 1},
		},
	},
	{
		Query: `select row_number() over (order by i desc), 
				row_number() over (order by length(s),i) from mytable order by i;`,
		Expected: []sql.Row{
			{3, 1},
			{2, 3},
			{1, 2},
		},
	},
	{
		Query: `select *, row_number() over (order by i desc), 
				row_number() over (order by length(s),i) from mytable order by i;`,
		Expected: []sql.Row{
			{1, "first row", 3, 1},
			{2, "second row", 2, 3},
			{3, "third row", 1, 2},
		},
	},
	{
		Query: `select row_number() over (order by i desc), 
				row_number() over (order by length(s),i) 
				from mytable mt join othertable ot 
				on mt.i = ot.i2    
				order by mt.i;`,
		Expected: []sql.Row{
			{3, 1},
			{2, 3},
			{1, 2},
		},
	},
	{
		Query: `select i, row_number() over (order by i desc), 
				row_number() over (order by length(s),i) from mytable order by 1 desc;`,
		Expected: []sql.Row{
			{3, 1, 2},
			{2, 2, 3},
			{1, 3, 1},
		},
	},
	{
		Query: `select i, row_number() over (order by i desc) as i_num,
				row_number() over (order by length(s),i) as s_num from mytable order by 1;`,
		Expected: []sql.Row{
			{1, 3, 1},
			{2, 2, 3},
			{3, 1, 2},
		},
	},
	{
		Query: `select i, row_number() over (order by i desc) + 3,
			row_number() over (order by length(s),i) as s_asc, 
			row_number() over (order by length(s) desc,i desc) as s_desc 
			from mytable order by 1;`,
		Expected: []sql.Row{
			{1, 6, 1, 3},
			{2, 5, 3, 1},
			{3, 4, 2, 2},
		},
	},
	{
		Query: `select i, row_number() over (order by i desc) + 3,
			row_number() over (order by length(s),i) + 0.0 / row_number() over (order by length(s) desc,i desc) + 0.0  
			from mytable order by 1;`,
		Expected: []sql.Row{
			{1, 6, 1.0},
			{2, 5, 3.0},
			{3, 4, 2.0},
		},
	},
	{
		Query: "select pk1, pk2, row_number() over (partition by pk1 order by c1 desc) from two_pk order by 1,2;",
		Expected: []sql.Row{
			{0, 0, 2},
			{0, 1, 1},
			{1, 0, 2},
			{1, 1, 1},
		},
	},
	{
		Query: `select pk1, pk2, 
			row_number() over (partition by pk1 order by c1 desc) 
			from two_pk order by 1,2;`,
		Expected: []sql.Row{
			{0, 0, 2},
			{0, 1, 1},
			{1, 0, 2},
			{1, 1, 1},
		},
	},
	{
		Query: `select pk1, pk2, 
			row_number() over (partition by pk1 order by c1 desc), 
			row_number() over (partition by pk2 order by 10 - c1)
			from two_pk order by 1,2;`,
		Expected: []sql.Row{
			{0, 0, 2, 2},
			{0, 1, 1, 2},
			{1, 0, 2, 1},
			{1, 1, 1, 1},
		},
	},
	{
		Query: `select pk1, pk2, 
			row_number() over (partition by pk1 order by c1 desc), 
			row_number() over (partition by pk2 order by 10 - c1),
			max(c4) over ()
			from two_pk order by 1,2;`,
		Expected: []sql.Row{
			{0, 0, 2, 2, 33},
			{0, 1, 1, 2, 33},
			{1, 0, 2, 1, 33},
			{1, 1, 1, 1, 33},
		},
	},
	{
		Query: `select i,
			row_number() over (partition by case when i > 2 then "under two" else "over two" end order by i desc) as s_asc
			from mytable order by 1;`,
		Expected: []sql.Row{
			{1, 2},
			{2, 1},
			{3, 1},
		},
	},
}

var KeylessQueries = []QueryTest{
	{
		Query: "SELECT * FROM keyless ORDER BY c0",
		Expected: []sql.Row{
			{0, 0},
			{1, 1},
			{1, 1},
			{2, 2},
		},
	},
	{
		Query: "SELECT * FROM keyless ORDER BY c1 DESC",
		Expected: []sql.Row{
			{2, 2},
			{1, 1},
			{1, 1},
			{0, 0},
		},
	},
	{
		Query: "SELECT * FROM keyless JOIN myTable where c0 = i",
		Expected: []sql.Row{
			{1, 1, 1, "first row"},
			{1, 1, 1, "first row"},
			{2, 2, 2, "second row"},
		},
	},
	{
		Query: "SELECT * FROM myTable JOIN keyless WHERE i = c0 ORDER BY i",
		Expected: []sql.Row{
			{1, "first row", 1, 1},
			{1, "first row", 1, 1},
			{2, "second row", 2, 2},
		},
	},
	{
		Query: "DESCRIBE keyless",
		Expected: []sql.Row{
			{"c0", "bigint", "YES", "", "", ""},
			{"c1", "bigint", "YES", "", "", ""},
		},
	},
	{
		Query: "SHOW COLUMNS FROM keyless",
		Expected: []sql.Row{
			{"c0", "bigint", "YES", "", "", ""},
			{"c1", "bigint", "YES", "", "", ""},
		},
	},
	{
		Query: "SHOW FULL COLUMNS FROM keyless",
		Expected: []sql.Row{
			{"c0", "bigint", nil, "YES", "", "", "", "", ""},
			{"c1", "bigint", nil, "YES", "", "", "", "", ""},
		},
	},
	{
		Query: "SHOW CREATE TABLE keyless",
		Expected: []sql.Row{
			{"keyless", "CREATE TABLE `keyless` (\n  `c0` bigint,\n  `c1` bigint\n) ENGINE=InnoDB DEFAULT CHARSET=utf8mb4"},
		},
	},
}

// Queries that are known to be broken in the engine.
var BrokenQueries = []QueryTest{
	{
		Query:    "SELECT pk1, SUM(c1) FROM two_pk",
		Expected: []sql.Row{{0, 60.0}},
	},
	// this doesn't parse in MySQL (can't use an alias in a where clause), panics in engine
	{
		Query: `SELECT pk, (SELECT max(pk) FROM one_pk WHERE pk < opk.pk) AS x 
						FROM one_pk opk WHERE x > 0 ORDER BY x`,
		Expected: []sql.Row{
			{2, 1},
			{3, 2},
		},
	},
	{
		Query: `SELECT pk,
					(SELECT max(pk) FROM one_pk WHERE pk < opk.pk) AS min,
					(SELECT min(pk) FROM one_pk WHERE pk > opk.pk) AS max
					FROM one_pk opk
					WHERE max > 1
					ORDER BY max;`,
		Expected: []sql.Row{
			{1, 0, 2},
			{2, 1, 3},
		},
	},
	// AVG gives the wrong result for the first row
	{
		Query: `SELECT pk,
						(SELECT sum(c1) FROM two_pk WHERE c1 IN (SELECT c4 FROM two_pk WHERE c3 > opk.c5)) AS sum,
						(SELECT avg(c1) FROM two_pk WHERE pk2 IN (SELECT pk2 FROM two_pk WHERE c1 < opk.c2)) AS avg
					FROM one_pk opk ORDER BY pk`,
		Expected: []sql.Row{
			{0, 60.0, nil},
			{1, 50.0, 10.0},
			{2, 30.0, 15.0},
			{3, nil, 15.0},
		},
	},
	// Indexed joins in subqueries are broken
	{
		Query: `SELECT pk,pk2, 
							(SELECT opk.c5 FROM one_pk opk JOIN two_pk tpk ON pk=pk1 ORDER BY 1 LIMIT 1) 
							FROM one_pk t1, two_pk t2 WHERE pk=1 AND pk2=1 ORDER BY 1,2`,
		Expected: []sql.Row{
			{1, 1, 4},
			{1, 1, 4},
		},
	},
	// Non-indexed joins in subqueries are broken
	{
		Query: `SELECT pk,pk2, 
							(SELECT opk.c5 FROM one_pk opk JOIN two_pk tpk ON opk.c5=tpk.c5 ORDER BY 1 LIMIT 1) 
							FROM one_pk t1, two_pk t2 WHERE pk=1 AND pk2=1 ORDER BY 1,2`,
		Expected: []sql.Row{
			{1, 1, 4},
			{1, 1, 4},
		},
	},
	// 3+ table joins with one LEFT join, one INNER join, have the wrong semantics according to MySQL. Should be 2 rows,
	// but get 4.
	{
		Query: `SELECT pk,tpk.pk1,tpk2.pk1,tpk.pk2,tpk2.pk2 FROM one_pk 
						LEFT JOIN two_pk tpk ON one_pk.pk=tpk.pk1 AND one_pk.pk=tpk.pk2 
						JOIN two_pk tpk2 ON tpk2.pk1=TPK.pk2 AND TPK2.pk2=tpk.pk1`,
		Expected: []sql.Row{
			{0, 0, 0, 0, 0},
			{1, 1, 1, 1, 1},
		},
	},
	// More broken RIGHT / LEFT semantics. Mysql gives these results, we give different ones.
	{
		Query: `SELECT pk,nt.i,nt2.i FROM one_pk
						RIGHT JOIN niltable nt ON pk=nt.i
						RIGHT JOIN niltable nt2 ON pk=nt2.i - 1
						ORDER BY 3`,
		Expected: []sql.Row{
			{nil, nil, 1},
			{1, 1, 2},
			{2, 2, 3},
			{3, 3, 4},
			{nil, nil, 5},
			{nil, nil, 6},
		},
	},
	{
		Query: "SELECT json_array() FROM dual;",
	},
	{
		Query: "SELECT json_array_append() FROM dual;",
	},
	{
		Query: "SELECT json_array_insert() FROM dual;",
	},
	{
		Query: "SELECT json_contains() FROM dual;",
	},
	{
		Query: "SELECT json_contains_path() FROM dual;",
	},
	{
		Query: "SELECT json_depth() FROM dual;",
	},
	{
		Query: "SELECT json_insert() FROM dual;",
	},
	{
		Query: "SELECT json_keys() FROM dual;",
	},
	{
		Query: "SELECT json_length() FROM dual;",
	},
	{
		Query: "SELECT json_merge_patch() FROM dual;",
	},
	{
		Query: "SELECT json_merge_preserve() FROM dual;",
	},
	{
		Query: "SELECT json_object() FROM dual;",
	},
	{
		Query: "SELECT json_overlaps() FROM dual;",
	},
	{
		Query: "SELECT json_pretty() FROM dual;",
	},
	{
		Query: "SELECT json_quote() FROM dual;",
	},
	{
		Query: "SELECT json_remove() FROM dual;",
	},
	{
		Query: "SELECT json_replace() FROM dual;",
	},
	{
		Query: "SELECT json_schema_valid() FROM dual;",
	},
	{
		Query: "SELECT json_schema_validation_report() FROM dual;",
	},
	{
		Query: "SELECT json_set() FROM dual;",
	},
	{
		Query: "SELECT json_search() FROM dual;",
	},
	{
		Query: "SELECT json_storage_free() FROM dual;",
	},
	{
		Query: "SELECT json_storage_size() FROM dual;",
	},
	{
		Query: "SELECT json_type() FROM dual;",
	},
	{
		Query: "SELECT json_table() FROM dual;",
	},
	{
		Query: "SELECT json_valid() FROM dual;",
	},
	{
		Query: "SELECT json_value() FROM dual;",
	},
}

var VersionedQueries = []QueryTest{
	{
		Query: "SELECT *  FROM myhistorytable AS OF '2019-01-01' AS foo ORDER BY i",
		Expected: []sql.Row{
			{int64(1), "first row, 1"},
			{int64(2), "second row, 1"},
			{int64(3), "third row, 1"},
		},
	},
	{
		Query: "SELECT *  FROM myhistorytable AS OF '2019-01-02' foo ORDER BY i",
		Expected: []sql.Row{
			{int64(1), "first row, 2"},
			{int64(2), "second row, 2"},
			{int64(3), "third row, 2"},
		},
	},
	// Testing support of function evaluation in AS OF
	{
		Query: "SELECT *  FROM myhistorytable AS OF GREATEST('2019-01-02','2019-01-01','') foo ORDER BY i",
		Expected: []sql.Row{
			{int64(1), "first row, 2"},
			{int64(2), "second row, 2"},
			{int64(3), "third row, 2"},
		},
	},
	{
		Query: "SELECT *  FROM myhistorytable ORDER BY i",
		Expected: []sql.Row{
			{int64(1), "first row, 2"},
			{int64(2), "second row, 2"},
			{int64(3), "third row, 2"},
		},
	},
	{
		Query: "SHOW TABLES AS OF '2019-01-02' LIKE 'myhistorytable'",
		Expected: []sql.Row{
			{"myhistorytable"},
		},
	},
	{
		Query: "SHOW TABLES FROM mydb AS OF '2019-01-02' LIKE 'myhistorytable'",
		Expected: []sql.Row{
			{"myhistorytable"},
		},
	},
}

var InfoSchemaQueries = []QueryTest{
	{
		Query: `SHOW TABLE STATUS FROM mydb`,
		Expected: []sql.Row{
<<<<<<< HEAD
			{"auto_increment_tbl", "InnoDB", "10", "Fixed", int64(0), int64(0), int64(0), int64(0), int64(0), int64(0), int64(0), nil, nil, nil, "utf8mb4_0900_ai_ci", nil, nil, nil},
			{"mytable", "InnoDB", "10", "Fixed", int64(0), int64(0), int64(0), int64(0), int64(0), int64(0), int64(0), nil, nil, nil, "utf8mb4_0900_ai_ci", nil, nil, nil},
			{"othertable", "InnoDB", "10", "Fixed", int64(0), int64(0), int64(0), int64(0), int64(0), int64(0), int64(0), nil, nil, nil, "utf8mb4_0900_ai_ci", nil, nil, nil},
			{"tabletest", "InnoDB", "10", "Fixed", int64(0), int64(0), int64(0), int64(0), int64(0), int64(0), int64(0), nil, nil, nil, "utf8mb4_0900_ai_ci", nil, nil, nil},
			{"bigtable", "InnoDB", "10", "Fixed", int64(0), int64(0), int64(0), int64(0), int64(0), int64(0), int64(0), nil, nil, nil, "utf8mb4_0900_ai_ci", nil, nil, nil},
			{"floattable", "InnoDB", "10", "Fixed", int64(0), int64(0), int64(0), int64(0), int64(0), int64(0), int64(0), nil, nil, nil, "utf8mb4_0900_ai_ci", nil, nil, nil},
			{"fk_tbl", "InnoDB", "10", "Fixed", int64(0), int64(0), int64(0), int64(0), int64(0), int64(0), int64(0), nil, nil, nil, "utf8mb4_0900_ai_ci", nil, nil, nil},
			{"niltable", "InnoDB", "10", "Fixed", int64(0), int64(0), int64(0), int64(0), int64(0), int64(0), int64(0), nil, nil, nil, "utf8mb4_0900_ai_ci", nil, nil, nil},
			{"newlinetable", "InnoDB", "10", "Fixed", int64(0), int64(0), int64(0), int64(0), int64(0), int64(0), int64(0), nil, nil, nil, "utf8mb4_0900_ai_ci", nil, nil, nil},
			{"people", "InnoDB", "10", "Fixed", int64(0), int64(0), int64(0), int64(0), int64(0), int64(0), int64(0), nil, nil, nil, "utf8mb4_0900_ai_ci", nil, nil, nil},
=======
			{"auto_increment_tbl", "InnoDB", "10", "Fixed", uint64(0), uint64(0), uint64(0), uint64(0), int64(0), int64(0), nil, nil, nil, nil, "utf8mb4_0900_ai_ci", nil, nil},
			{"mytable", "InnoDB", "10", "Fixed", uint64(0), uint64(0), uint64(0), uint64(0), int64(0), int64(0), nil, nil, nil, nil, "utf8mb4_0900_ai_ci", nil, nil},
			{"othertable", "InnoDB", "10", "Fixed", uint64(0), uint64(0), uint64(0), uint64(0), int64(0), int64(0), nil, nil, nil, nil, "utf8mb4_0900_ai_ci", nil, nil},
			{"tabletest", "InnoDB", "10", "Fixed", uint64(0), uint64(0), uint64(0), uint64(0), int64(0), int64(0), nil, nil, nil, nil, "utf8mb4_0900_ai_ci", nil, nil},
			{"bigtable", "InnoDB", "10", "Fixed", uint64(0), uint64(0), uint64(0), uint64(0), int64(0), int64(0), nil, nil, nil, nil, "utf8mb4_0900_ai_ci", nil, nil},
			{"floattable", "InnoDB", "10", "Fixed", uint64(0), uint64(0), uint64(0), uint64(0), int64(0), int64(0), nil, nil, nil, nil, "utf8mb4_0900_ai_ci", nil, nil},
			{"fk_tbl", "InnoDB", "10", "Fixed", uint64(0), uint64(0), uint64(0), uint64(0), int64(0), int64(0), nil, nil, nil, nil, "utf8mb4_0900_ai_ci", nil, nil},
			{"niltable", "InnoDB", "10", "Fixed", uint64(0), uint64(0), uint64(0), uint64(0), int64(0), int64(0), nil, nil, nil, nil, "utf8mb4_0900_ai_ci", nil, nil},
			{"newlinetable", "InnoDB", "10", "Fixed", uint64(0), uint64(0), uint64(0), uint64(0), int64(0), int64(0), nil, nil, nil, nil, "utf8mb4_0900_ai_ci", nil, nil},
			{"people", "InnoDB", "10", "Fixed", uint64(0), uint64(0), uint64(0), uint64(0), int64(0), int64(0), nil, nil, nil, nil, "utf8mb4_0900_ai_ci", nil, nil},
>>>>>>> 6959bf5a
		},
	},
	{
		Query: `SHOW TABLE STATUS LIKE '%table'`,
		Expected: []sql.Row{
<<<<<<< HEAD
			{"mytable", "InnoDB", "10", "Fixed", int64(0), int64(0), int64(0), int64(0), int64(0), int64(0), int64(0), nil, nil, nil, "utf8mb4_0900_ai_ci", nil, nil, nil},
			{"othertable", "InnoDB", "10", "Fixed", int64(0), int64(0), int64(0), int64(0), int64(0), int64(0), int64(0), nil, nil, nil, "utf8mb4_0900_ai_ci", nil, nil, nil},
			{"bigtable", "InnoDB", "10", "Fixed", int64(0), int64(0), int64(0), int64(0), int64(0), int64(0), int64(0), nil, nil, nil, "utf8mb4_0900_ai_ci", nil, nil, nil},
			{"floattable", "InnoDB", "10", "Fixed", int64(0), int64(0), int64(0), int64(0), int64(0), int64(0), int64(0), nil, nil, nil, "utf8mb4_0900_ai_ci", nil, nil, nil},
			{"niltable", "InnoDB", "10", "Fixed", int64(0), int64(0), int64(0), int64(0), int64(0), int64(0), int64(0), nil, nil, nil, "utf8mb4_0900_ai_ci", nil, nil, nil},
			{"newlinetable", "InnoDB", "10", "Fixed", int64(0), int64(0), int64(0), int64(0), int64(0), int64(0), int64(0), nil, nil, nil, "utf8mb4_0900_ai_ci", nil, nil, nil},
=======
			{"mytable", "InnoDB", "10", "Fixed", uint64(0), uint64(0), uint64(0), uint64(0), int64(0), int64(0), nil, nil, nil, nil, "utf8mb4_0900_ai_ci", nil, nil},
			{"othertable", "InnoDB", "10", "Fixed", uint64(0), uint64(0), uint64(0), uint64(0), int64(0), int64(0), nil, nil, nil, nil, "utf8mb4_0900_ai_ci", nil, nil},
			{"bigtable", "InnoDB", "10", "Fixed", uint64(0), uint64(0), uint64(0), uint64(0), int64(0), int64(0), nil, nil, nil, nil, "utf8mb4_0900_ai_ci", nil, nil},
			{"floattable", "InnoDB", "10", "Fixed", uint64(0), uint64(0), uint64(0), uint64(0), int64(0), int64(0), nil, nil, nil, nil, "utf8mb4_0900_ai_ci", nil, nil},
			{"niltable", "InnoDB", "10", "Fixed", uint64(0), uint64(0), uint64(0), uint64(0), int64(0), int64(0), nil, nil, nil, nil, "utf8mb4_0900_ai_ci", nil, nil},
			{"newlinetable", "InnoDB", "10", "Fixed", uint64(0), uint64(0), uint64(0), uint64(0), int64(0), int64(0), nil, nil, nil, nil, "utf8mb4_0900_ai_ci", nil, nil},
		},
	},
	{
		Query: `SHOW TABLE STATUS FROM mydb LIKE 'othertable'`,
		Expected: []sql.Row{
			{"othertable", "InnoDB", "10", "Fixed", uint64(0), uint64(0), uint64(0), uint64(0), int64(0), int64(0), nil, nil, nil, nil, "utf8mb4_0900_ai_ci", nil, nil},
>>>>>>> 6959bf5a
		},
	},
	{
		Query: `SHOW TABLE STATUS WHERE Name = 'mytable'`,
		Expected: []sql.Row{
<<<<<<< HEAD
			{"mytable", "InnoDB", "10", "Fixed", int64(0), int64(0), int64(0), int64(0), int64(0), int64(0), int64(0), nil, nil, nil, "utf8mb4_0900_ai_ci", nil, nil, nil},
=======
			{"mytable", "InnoDB", "10", "Fixed", uint64(0), uint64(0), uint64(0), uint64(0), int64(0), int64(0), nil, nil, nil, nil, "utf8mb4_0900_ai_ci", nil, nil},
>>>>>>> 6959bf5a
		},
	},
	{
		Query: `SHOW TABLE STATUS`,
		Expected: []sql.Row{
<<<<<<< HEAD
			{"auto_increment_tbl", "InnoDB", "10", "Fixed", int64(0), int64(0), int64(0), int64(0), int64(0), int64(0), int64(0), nil, nil, nil, "utf8mb4_0900_ai_ci", nil, nil, nil},
			{"mytable", "InnoDB", "10", "Fixed", int64(0), int64(0), int64(0), int64(0), int64(0), int64(0), int64(0), nil, nil, nil, "utf8mb4_0900_ai_ci", nil, nil, nil},
			{"othertable", "InnoDB", "10", "Fixed", int64(0), int64(0), int64(0), int64(0), int64(0), int64(0), int64(0), nil, nil, nil, "utf8mb4_0900_ai_ci", nil, nil, nil},
			{"tabletest", "InnoDB", "10", "Fixed", int64(0), int64(0), int64(0), int64(0), int64(0), int64(0), int64(0), nil, nil, nil, "utf8mb4_0900_ai_ci", nil, nil, nil},
			{"bigtable", "InnoDB", "10", "Fixed", int64(0), int64(0), int64(0), int64(0), int64(0), int64(0), int64(0), nil, nil, nil, "utf8mb4_0900_ai_ci", nil, nil, nil},
			{"fk_tbl", "InnoDB", "10", "Fixed", int64(0), int64(0), int64(0), int64(0), int64(0), int64(0), int64(0), nil, nil, nil, "utf8mb4_0900_ai_ci", nil, nil, nil},
			{"floattable", "InnoDB", "10", "Fixed", int64(0), int64(0), int64(0), int64(0), int64(0), int64(0), int64(0), nil, nil, nil, "utf8mb4_0900_ai_ci", nil, nil, nil},
			{"niltable", "InnoDB", "10", "Fixed", int64(0), int64(0), int64(0), int64(0), int64(0), int64(0), int64(0), nil, nil, nil, "utf8mb4_0900_ai_ci", nil, nil, nil},
			{"newlinetable", "InnoDB", "10", "Fixed", int64(0), int64(0), int64(0), int64(0), int64(0), int64(0), int64(0), nil, nil, nil, "utf8mb4_0900_ai_ci", nil, nil, nil},
			{"people", "InnoDB", "10", "Fixed", int64(0), int64(0), int64(0), int64(0), int64(0), int64(0), int64(0), nil, nil, nil, "utf8mb4_0900_ai_ci", nil, nil, nil},
=======
			{"auto_increment_tbl", "InnoDB", "10", "Fixed", uint64(0), uint64(0), uint64(0), uint64(0), int64(0), int64(0), nil, nil, nil, nil, "utf8mb4_0900_ai_ci", nil, nil},
			{"mytable", "InnoDB", "10", "Fixed", uint64(0), uint64(0), uint64(0), uint64(0), int64(0), int64(0), nil, nil, nil, nil, "utf8mb4_0900_ai_ci", nil, nil},
			{"othertable", "InnoDB", "10", "Fixed", uint64(0), uint64(0), uint64(0), uint64(0), int64(0), int64(0), nil, nil, nil, nil, "utf8mb4_0900_ai_ci", nil, nil},
			{"tabletest", "InnoDB", "10", "Fixed", uint64(0), uint64(0), uint64(0), uint64(0), int64(0), int64(0), nil, nil, nil, nil, "utf8mb4_0900_ai_ci", nil, nil},
			{"bigtable", "InnoDB", "10", "Fixed", uint64(0), uint64(0), uint64(0), uint64(0), int64(0), int64(0), nil, nil, nil, nil, "utf8mb4_0900_ai_ci", nil, nil},
			{"fk_tbl", "InnoDB", "10", "Fixed", uint64(0), uint64(0), uint64(0), uint64(0), int64(0), int64(0), nil, nil, nil, nil, "utf8mb4_0900_ai_ci", nil, nil},
			{"floattable", "InnoDB", "10", "Fixed", uint64(0), uint64(0), uint64(0), uint64(0), int64(0), int64(0), nil, nil, nil, nil, "utf8mb4_0900_ai_ci", nil, nil},
			{"niltable", "InnoDB", "10", "Fixed", uint64(0), uint64(0), uint64(0), uint64(0), int64(0), int64(0), nil, nil, nil, nil, "utf8mb4_0900_ai_ci", nil, nil},
			{"newlinetable", "InnoDB", "10", "Fixed", uint64(0), uint64(0), uint64(0), uint64(0), int64(0), int64(0), nil, nil, nil, nil, "utf8mb4_0900_ai_ci", nil, nil},
			{"people", "InnoDB", "10", "Fixed", uint64(0), uint64(0), uint64(0), uint64(0), int64(0), int64(0), nil, nil, nil, nil, "utf8mb4_0900_ai_ci", nil, nil},
		},
	},
	{
		Query: `SHOW TABLE SATUS FROM mydb LIKE 'othertable'`,
		Expected: []sql.Row{
			{"mytable", "InnoDB", "10", "Fixed", uint64(0), uint64(0), uint64(0), uint64(0), int64(0), int64(0), nil, nil, nil, nil, "utf8mb4_0900_ai_ci", nil, nil},
>>>>>>> 6959bf5a
		},
	},
	{
		Query: "SHOW TABLES",
		Expected: []sql.Row{
			{"auto_increment_tbl"},
			{"bigtable"},
			{"floattable"},
			{"fk_tbl"},
			{"mytable"},
			{"myview"},
			{"newlinetable"},
			{"niltable"},
			{"othertable"},
			{"tabletest"},
			{"people"},
		},
	},
	{
		Query: "SHOW FULL TABLES",
		Expected: []sql.Row{
			{"auto_increment_tbl", "BASE TABLE"},
			{"bigtable", "BASE TABLE"},
			{"fk_tbl", "BASE TABLE"},
			{"floattable", "BASE TABLE"},
			{"mytable", "BASE TABLE"},
			{"myview", "VIEW"},
			{"newlinetable", "BASE TABLE"},
			{"niltable", "BASE TABLE"},
			{"othertable", "BASE TABLE"},
			{"tabletest", "BASE TABLE"},
			{"people", "BASE TABLE"},
		},
	},
	{
		Query: "SHOW TABLES FROM foo",
		Expected: []sql.Row{
			{"other_table"},
		},
	},
	{
		Query: "SHOW TABLES LIKE '%table'",
		Expected: []sql.Row{
			{"mytable"},
			{"othertable"},
			{"bigtable"},
			{"floattable"},
			{"niltable"},
			{"newlinetable"},
		},
	},
	{
		Query: `SHOW COLUMNS FROM mytable`,
		Expected: []sql.Row{
			{"i", "bigint", "NO", "PRI", "", ""},
			{"s", "varchar(20)", "NO", "UNI", "", ""},
		},
	},
	{
		Query: `DESCRIBE mytable`,
		Expected: []sql.Row{
			{"i", "bigint", "NO", "PRI", "", ""},
			{"s", "varchar(20)", "NO", "UNI", "", ""},
		},
	},
	{
		Query: `DESC mytable`,
		Expected: []sql.Row{
			{"i", "bigint", "NO", "PRI", "", ""},
			{"s", "varchar(20)", "NO", "UNI", "", ""},
		},
	},
	{
		Query: `DESCRIBE auto_increment_tbl`,
		Expected: []sql.Row{
			{"pk", "bigint", "NO", "PRI", "", "auto_increment"},
			{"c0", "bigint", "YES", "", "", ""},
		},
	},
	{
		Query: `SHOW COLUMNS FROM mytable WHERE Field = 'i'`,
		Expected: []sql.Row{
			{"i", "bigint", "NO", "PRI", "", ""},
		},
	},
	{
		Query: `SHOW COLUMNS FROM mytable LIKE 'i'`,
		Expected: []sql.Row{
			{"i", "bigint", "NO", "PRI", "", ""},
		},
	},
	{
		Query: `SHOW FULL COLUMNS FROM mytable`,
		Expected: []sql.Row{
			{"i", "bigint", nil, "NO", "PRI", "", "", "", ""},
			{"s", "varchar(20)", "utf8mb4_0900_ai_ci", "NO", "UNI", "", "", "", "column s"},
		},
	},
	{
		Query: "SHOW TABLES WHERE `Table` = 'mytable'",
		Expected: []sql.Row{
			{"mytable"},
		},
	},
	{
		Query: `
		SELECT
			LOGFILE_GROUP_NAME, FILE_NAME, TOTAL_EXTENTS, INITIAL_SIZE, ENGINE, EXTRA
		FROM INFORMATION_SCHEMA.FILES
		WHERE FILE_TYPE = 'UNDO LOG'
			AND FILE_NAME IS NOT NULL
			AND LOGFILE_GROUP_NAME IS NOT NULL
		GROUP BY LOGFILE_GROUP_NAME, FILE_NAME, ENGINE, TOTAL_EXTENTS, INITIAL_SIZE
		ORDER BY LOGFILE_GROUP_NAME
		`,
		Expected: nil,
	},
	{
		Query: `
		SELECT DISTINCT
			TABLESPACE_NAME, FILE_NAME, LOGFILE_GROUP_NAME, EXTENT_SIZE, INITIAL_SIZE, ENGINE
		FROM INFORMATION_SCHEMA.FILES
		WHERE FILE_TYPE = 'DATAFILE'
		ORDER BY TABLESPACE_NAME, LOGFILE_GROUP_NAME
		`,
		Expected: nil,
	},
	{
		Query: `
		SELECT
			COLUMN_NAME,
			JSON_EXTRACT(HISTOGRAM, '$."number-of-buckets-specified"')
		FROM information_schema.COLUMN_STATISTICS
		WHERE SCHEMA_NAME = 'mydb'
		AND TABLE_NAME = 'mytable'
		`,
		Expected: nil,
	},
	{
		Query: `
		SELECT TABLE_NAME FROM information_schema.TABLES
		WHERE TABLE_SCHEMA='mydb' AND (TABLE_TYPE='BASE TABLE' OR TABLE_TYPE='VIEW')
		ORDER BY 1
		`,
		Expected: []sql.Row{
			{"auto_increment_tbl"},
			{"bigtable"},
			{"fk_tbl"},
			{"floattable"},
			{"mytable"},
			{"myview"},
			{"newlinetable"},
			{"niltable"},
			{"othertable"},
			{"people"},
			{"tabletest"},
		},
	},
	{
		Query: `
		SELECT COLUMN_NAME, DATA_TYPE FROM information_schema.COLUMNS
		WHERE TABLE_SCHEMA='mydb' AND TABLE_NAME='mytable'
		`,
		Expected: []sql.Row{
			{"s", "varchar(20)"},
			{"i", "bigint"},
		},
	},
	{
		Query: `
		SELECT COLUMN_NAME FROM information_schema.COLUMNS
		WHERE TABLE_SCHEMA=DATABASE() AND TABLE_NAME LIKE '%table'
		GROUP BY COLUMN_NAME
		`,
		Expected: []sql.Row{
			{"s"},
			{"i"},
			{"s2"},
			{"i2"},
			{"t"},
			{"n"},
			{"f32"},
			{"f64"},
			{"b"},
			{"f"},
		},
	},
	{
		Query: `
		SELECT COLUMN_NAME FROM information_schema.COLUMNS
		WHERE TABLE_SCHEMA=DATABASE() AND TABLE_NAME LIKE '%table'
		GROUP BY 1
		`,
		Expected: []sql.Row{
			{"s"},
			{"i"},
			{"s2"},
			{"i2"},
			{"t"},
			{"n"},
			{"f32"},
			{"f64"},
			{"b"},
			{"f"},
		},
	},
	{
		Query: `
		SELECT COLUMN_NAME AS COLUMN_NAME FROM information_schema.COLUMNS
		WHERE TABLE_SCHEMA=DATABASE() AND TABLE_NAME LIKE '%table'
		GROUP BY 1
		`,
		Expected: []sql.Row{
			{"s"},
			{"i"},
			{"s2"},
			{"i2"},
			{"t"},
			{"n"},
			{"f32"},
			{"f64"},
			{"b"},
			{"f"},
		},
	},
	{
		Query: `
		SELECT COLUMN_NAME AS COLUMN_NAME FROM information_schema.COLUMNS
		WHERE TABLE_SCHEMA=DATABASE() AND TABLE_NAME LIKE '%table'
		GROUP BY 1 HAVING SUBSTRING(COLUMN_NAME, 1, 1) = "s"
		`,
		Expected: []sql.Row{{"s"}, {"s2"}},
	},
	{
		Query: `SHOW INDEXES FROM mytaBLE`,
		Expected: []sql.Row{
			{"mytable", 0, "PRIMARY", 1, "i", nil, 0, nil, nil, "", "BTREE", "", "", "YES", nil},
			{"mytable", 0, "mytable_s", 1, "s", nil, 0, nil, nil, "", "BTREE", "", "", "YES", nil},
			{"mytable", 1, "mytable_i_s", 1, "i", nil, 0, nil, nil, "", "BTREE", "", "", "YES", nil},
			{"mytable", 1, "mytable_i_s", 2, "s", nil, 0, nil, nil, "", "BTREE", "", "", "YES", nil},
		},
	},
	{
		Query: `SHOW KEYS FROM mytaBLE`,
		Expected: []sql.Row{
			{"mytable", 0, "PRIMARY", 1, "i", nil, 0, nil, nil, "", "BTREE", "", "", "YES", nil},
			{"mytable", 0, "mytable_s", 1, "s", nil, 0, nil, nil, "", "BTREE", "", "", "YES", nil},
			{"mytable", 1, "mytable_i_s", 1, "i", nil, 0, nil, nil, "", "BTREE", "", "", "YES", nil},
			{"mytable", 1, "mytable_i_s", 2, "s", nil, 0, nil, nil, "", "BTREE", "", "", "YES", nil},
		},
	},
	{
		Query: `SHOW CREATE TABLE mytaBLE`,
		Expected: []sql.Row{
			{"mytable", "CREATE TABLE `mytable` (\n" +
				"  `i` bigint NOT NULL,\n" +
				"  `s` varchar(20) NOT NULL COMMENT 'column s',\n" +
				"  PRIMARY KEY (`i`),\n" +
				"  KEY `mytable_i_s` (`i`,`s`),\n" +
				"  UNIQUE KEY `mytable_s` (`s`)\n" +
				") ENGINE=InnoDB DEFAULT CHARSET=utf8mb4"},
		},
	},
	{
		Query: `SHOW CREATE TABLE fk_TBL`,
		Expected: []sql.Row{
			{"fk_tbl", "CREATE TABLE `fk_tbl` (\n" +
				"  `pk` bigint NOT NULL,\n" +
				"  `a` bigint,\n" +
				"  `b` varchar(20),\n" +
				"  PRIMARY KEY (`pk`),\n" +
				"  CONSTRAINT `fk1` FOREIGN KEY (`a`,`b`) REFERENCES `mytable` (`i`,`s`) ON DELETE CASCADE\n" +
				") ENGINE=InnoDB DEFAULT CHARSET=utf8mb4"},
		},
	},
	{

		Query: "SELECT table_name, `auto_increment` FROM information_schema.tables " +
			"WHERE TABLE_SCHEMA='mydb' AND TABLE_TYPE='BASE TABLE' ORDER BY 1",
		Expected: []sql.Row{
			{"auto_increment_tbl", 4},
			{"bigtable", nil},
			{"fk_tbl", nil},
			{"floattable", nil},
			{"mytable", nil},
			{"newlinetable", nil},
			{"niltable", nil},
			{"othertable", nil},
			{"people", nil},
			{"tabletest", nil},
		},
	},
}

var InfoSchemaScripts = []ScriptTest{
	{
		Name: "describe auto_increment table",
		SetUpScript: []string{
			"create table auto (pk int primary key auto_increment)",
		},
		Assertions: []ScriptTestAssertion{
			{
				Query: "describe auto;",
				Expected: []sql.Row{
					{"pk", "int", "NO", "PRI", "", "auto_increment"},
				},
			},
		},
	},
}

var ExplodeQueries = []QueryTest{
	{
		Query: `SELECT a, EXPLODE(b), c FROM t`,
		Expected: []sql.Row{
			{int64(1), "a", "first"},
			{int64(1), "b", "first"},
			{int64(2), "c", "second"},
			{int64(2), "d", "second"},
			{int64(3), "e", "third"},
			{int64(3), "f", "third"},
		},
	},
	{
		Query: `SELECT a, EXPLODE(b) AS x, c FROM t`,
		Expected: []sql.Row{
			{int64(1), "a", "first"},
			{int64(1), "b", "first"},
			{int64(2), "c", "second"},
			{int64(2), "d", "second"},
			{int64(3), "e", "third"},
			{int64(3), "f", "third"},
		},
	},
	{
		Query: `SELECT EXPLODE(SPLIT(c, "")) FROM t LIMIT 5`,
		Expected: []sql.Row{
			{"f"},
			{"i"},
			{"r"},
			{"s"},
			{"t"},
		},
	},
	{
		Query: `SELECT a, EXPLODE(b) AS x, c FROM t WHERE x = 'e'`,
		Expected: []sql.Row{
			{int64(3), "e", "third"},
		},
	},
	{
		Query: `SELECT HEX(UNHEX(375));`,
		Expected: []sql.Row{
			{"0375"},
		},
	},
}

type QueryErrorTest struct {
	Query       string
	ExpectedErr *errors.Kind
}

var errorQueries = []QueryErrorTest{
	{
		Query:       "select foo.i from mytable as a",
		ExpectedErr: sql.ErrTableNotFound,
	},
	{
		Query:       "select foo.i from mytable",
		ExpectedErr: sql.ErrTableNotFound,
	},
	{
		Query:       "select foo.* from mytable",
		ExpectedErr: sql.ErrTableNotFound,
	},
	{
		Query:       "select foo.* from mytable as a",
		ExpectedErr: sql.ErrTableNotFound,
	},
	{
		Query:       "select x from mytable",
		ExpectedErr: sql.ErrColumnNotFound,
	},
	{
		Query:       "select mytable.x from mytable",
		ExpectedErr: sql.ErrTableColumnNotFound,
	},
	{
		Query:       "select a.x from mytable as a",
		ExpectedErr: sql.ErrTableColumnNotFound,
	},
	{
		Query:       "select a from notable",
		ExpectedErr: sql.ErrTableNotFound,
	},
	{
		Query:       "select myTable.i from mytable as mt", // alias overwrites the original table name
		ExpectedErr: sql.ErrTableNotFound,
	},
	{
		Query:       "select myTable.* from mytable as mt", // alias overwrites the original table name
		ExpectedErr: sql.ErrTableNotFound,
	},
	{
		Query:       "SELECT one_pk.c5,pk1,pk2 FROM one_pk opk JOIN two_pk tpk ON one_pk.pk=two_pk.pk1 ORDER BY 1,2,3", // alias overwrites the original table name
		ExpectedErr: sql.ErrTableNotFound,
	},
	{
		Query:       "SELECT pk,pk1,pk2 FROM one_pk opk JOIN two_pk tpk ON one_pk.pk=two_pk.pk1 AND opk.pk=tpk.pk2 ORDER BY 1,2,3", // alias overwrites the original table name
		ExpectedErr: sql.ErrTableNotFound,
	},
	{
		Query:       "SELECT t.i, myview1.s FROM myview AS t ORDER BY i", // alias overwrites the original view name
		ExpectedErr: sql.ErrTableNotFound,
	},
	{
		Query:       "SELECT * FROM mytable AS t, othertable as t", // duplicate alias
		ExpectedErr: sql.ErrDuplicateAliasOrTable,
	},
	{
		Query:       "SELECT * FROM mytable AS t UNION SELECT * FROM mytable AS t, othertable AS t", // duplicate alias in union
		ExpectedErr: sql.ErrDuplicateAliasOrTable,
	},
	{
		Query:       "SELECT * FROM mytable AS OTHERTABLE, othertable", // alias / table conflict
		ExpectedErr: sql.ErrDuplicateAliasOrTable,
	},
	{
		Query:       `SELECT * FROM mytable WHERE s REGEXP("*main.go")`,
		ExpectedErr: expression.ErrInvalidRegexp,
	},
	{
		Query:       `SELECT SUBSTRING(s, 1, 10) AS sub_s, SUBSTRING(SUB_S, 2, 3) AS sub_sub_s FROM mytable`,
		ExpectedErr: sql.ErrMisusedAlias,
	},
	{
		Query:       "SELECT pk, (SELECT max(pk) FROM one_pk b WHERE b.pk <= one_pk.pk) FROM one_pk opk ORDER BY 1",
		ExpectedErr: sql.ErrTableNotFound,
	},
	{
		Query:       "SELECT pk, (SELECT max(pk) FROM one_pk WHERE b.pk <= one_pk.pk) FROM one_pk opk ORDER BY 1",
		ExpectedErr: sql.ErrTableNotFound,
	},
	{
		Query:       "SELECT pk, (SELECT max(pk) FROM one_pk WHERE b.pk <= one_pk.pk) FROM one_pk opk ORDER BY 1",
		ExpectedErr: sql.ErrTableNotFound,
	},
	{
		Query:       "SELECT pk, (SELECT max(pk) FROM two_pk WHERE pk <= one_pk.pk3) FROM one_pk ORDER BY 1",
		ExpectedErr: sql.ErrTableColumnNotFound,
	},
	{
		Query:       "SELECT pk, (SELECT max(pk) FROM dne WHERE pk <= one_pk.pk3) FROM one_pk ORDER BY 1",
		ExpectedErr: sql.ErrTableNotFound,
	},
	{
		Query:       "SELECT pk, (SELECT max(pk) FROM two_pk WHERE pk <= c6) FROM one_pk ORDER BY 1",
		ExpectedErr: sql.ErrColumnNotFound,
	},
	{
		Query:       "SELECT i FROM myhistorytable AS OF abc",
		ExpectedErr: sql.ErrInvalidAsOfExpression,
	},
	{
		Query:       "SELECT i FROM myhistorytable AS OF MAX(abc)",
		ExpectedErr: sql.ErrInvalidAsOfExpression,
	},
	{
		Query:       "SELECT pk FROM one_pk WHERE pk > ?",
		ExpectedErr: sql.ErrUnboundPreparedStatementVariable,
	},
	{
		Query:       "SELECT pk FROM one_pk WHERE pk > :pk",
		ExpectedErr: sql.ErrUnboundPreparedStatementVariable,
	},
	{
		Query:       "with cte1 as (SELECT c3 FROM one_pk WHERE c4 < opk.c2 ORDER BY 1 DESC LIMIT 1)  SELECT pk, (select c3 from cte1) FROM one_pk opk ORDER BY 1",
		ExpectedErr: sql.ErrTableNotFound,
	},
	{
		Query: `WITH mt1 (x,y) as (select i,s FROM mytable)
			SELECT mt1.i, mt1.s FROM mt1`,
		ExpectedErr: sql.ErrTableColumnNotFound,
	},
	{
		Query: `WITH mt1 (x,y) as (select i,s FROM mytable)
			SELECT i, s FROM mt1`,
		ExpectedErr: sql.ErrColumnNotFound,
	},
	{
		Query: `WITH mt1 (x,y,z) as (select i,s FROM mytable)
			SELECT i, s FROM mt1`,
		ExpectedErr: sql.ErrColumnCountMismatch,
	},
	// TODO: this results in a stack overflow, need to check for this
	// {
	// 	Query: `WITH mt1 as (select i,s FROM mt2), mt2 as (select i,s from mt1)
	// 		SELECT i, s FROM mt1`,
	// 	ExpectedErr: sql.ErrColumnCountMismatch,
	// },
	// TODO: related to the above issue, CTEs are only allowed to mentioned previously defined CTEs (to prevent cycles).
	//  This query works, but shouldn't
	// {
	// 	Query: `WITH mt1 as (select i,s FROM mt2), mt2 as (select i,s from mytable)
	// 		SELECT i, s FROM mt1`,
	// 	ExpectedErr: sql.ErrColumnCountMismatch,
	// },
	{
		Query: `WITH mt1 as (select i,s FROM mytable), mt2 as (select i+1, concat(s, '!') from mytable)
			SELECT mt1.i, mt2.s FROM mt1 join mt2 on mt1.i = mt2.i;`,
		ExpectedErr: sql.ErrTableColumnNotFound,
	},
	// TODO: this should be an error, as every table alias (including subquery aliases) must be unique
	// {
	// 	Query: "SELECT s,i FROM (select i,s FROM mytable) mt join (select i,s FROM mytable) mt;",
	// 	ExpectedErr: sql.ErrDuplicateAliasOrTable,
	// },
	// TODO: this should be an error, as every table alias must be unique.
	// {
	// 	Query: "WITH mt as (select i,s FROM mytable) SELECT s,i FROM mt join mt;",
	// 	ExpectedErr: sql.ErrDuplicateAliasOrTable,
	// },
	// TODO: Bug: the having column must appear in the select list
	// {
	// 	Query:       "SELECT pk1, sum(c1) FROM two_pk GROUP BY 1 having c1 > 10;",
	// 	ExpectedErr: sql.ErrColumnNotFound,
	// },
}

// WriteQueryTest is a query test for INSERT, UPDATE, etc. statements. It has a query to run and a select query to
// validate the results.
type WriteQueryTest struct {
	WriteQuery          string
	ExpectedWriteResult []sql.Row
	SelectQuery         string
	ExpectedSelect      []sql.Row
	Bindings            map[string]sql.Expression
}

// GenericErrorQueryTest is a query test that is used to assert an error occurs for some query, without specifying what
// the error was.
type GenericErrorQueryTest struct {
	Name     string
	Query    string
	Bindings map[string]sql.Expression
}

var ViewTests = []QueryTest{
	{
		Query: "SELECT * FROM myview ORDER BY i",
		Expected: []sql.Row{
			sql.NewRow(int64(1), "first row"),
			sql.NewRow(int64(2), "second row"),
			sql.NewRow(int64(3), "third row"),
		},
	},
	{
		Query: "SELECT myview.* FROM myview ORDER BY i",
		Expected: []sql.Row{
			sql.NewRow(int64(1), "first row"),
			sql.NewRow(int64(2), "second row"),
			sql.NewRow(int64(3), "third row"),
		},
	},
	{
		Query: "SELECT i FROM myview ORDER BY i",
		Expected: []sql.Row{
			sql.NewRow(int64(1)),
			sql.NewRow(int64(2)),
			sql.NewRow(int64(3)),
		},
	},
	{
		Query: "SELECT t.* FROM myview AS t ORDER BY i",
		Expected: []sql.Row{
			sql.NewRow(int64(1), "first row"),
			sql.NewRow(int64(2), "second row"),
			sql.NewRow(int64(3), "third row"),
		},
	},
	{
		Query: "SELECT t.i FROM myview AS t ORDER BY i",
		Expected: []sql.Row{
			sql.NewRow(int64(1)),
			sql.NewRow(int64(2)),
			sql.NewRow(int64(3)),
		},
	},
	{
		Query: "SELECT * FROM myview2",
		Expected: []sql.Row{
			sql.NewRow(int64(1), "first row"),
		},
	},
	{
		Query: "SELECT i FROM myview2",
		Expected: []sql.Row{
			sql.NewRow(int64(1)),
		},
	},
	{
		Query: "SELECT myview2.i FROM myview2",
		Expected: []sql.Row{
			sql.NewRow(int64(1)),
		},
	},
	{
		Query: "SELECT myview2.* FROM myview2",
		Expected: []sql.Row{
			sql.NewRow(int64(1), "first row"),
		},
	},
	{
		Query: "SELECT t.* FROM myview2 as t",
		Expected: []sql.Row{
			sql.NewRow(int64(1), "first row"),
		},
	},
	{
		Query: "SELECT t.i FROM myview2 as t",
		Expected: []sql.Row{
			sql.NewRow(int64(1)),
		},
	},
	// info schema support
	{
		Query: "select * from information_schema.views where table_schema = 'mydb'",
		Expected: []sql.Row{
			sql.NewRow("def", "mydb", "myview", "SELECT * FROM mytable", "NONE", "YES", "", "DEFINER", "utf8mb4", "utf8mb4_0900_ai_ci"),
			sql.NewRow("def", "mydb", "myview2", "SELECT * FROM myview WHERE i = 1", "NONE", "YES", "", "DEFINER", "utf8mb4", "utf8mb4_0900_ai_ci"),
		},
	},
	{
		Query: "select table_name from information_schema.tables where table_schema = 'mydb' and table_type = 'VIEW' order by 1",
		Expected: []sql.Row{
			sql.NewRow("myview"),
			sql.NewRow("myview2"),
		},
	},
}

var VersionedViewTests = []QueryTest{
	{
		Query: "SELECT * FROM myview1 ORDER BY i",
		Expected: []sql.Row{
			sql.NewRow(int64(1), "first row, 2"),
			sql.NewRow(int64(2), "second row, 2"),
			sql.NewRow(int64(3), "third row, 2"),
		},
	},
	{
		Query: "SELECT t.* FROM myview1 AS t ORDER BY i",
		Expected: []sql.Row{
			sql.NewRow(int64(1), "first row, 2"),
			sql.NewRow(int64(2), "second row, 2"),
			sql.NewRow(int64(3), "third row, 2"),
		},
	},
	{
		Query: "SELECT t.i FROM myview1 AS t ORDER BY i",
		Expected: []sql.Row{
			sql.NewRow(int64(1)),
			sql.NewRow(int64(2)),
			sql.NewRow(int64(3)),
		},
	},
	{
		Query: "SELECT * FROM myview1 AS OF '2019-01-01' ORDER BY i",
		Expected: []sql.Row{
			sql.NewRow(int64(1), "first row, 1"),
			sql.NewRow(int64(2), "second row, 1"),
			sql.NewRow(int64(3), "third row, 1"),
		},
	},
	{
		Query: "SELECT * FROM myview2",
		Expected: []sql.Row{
			sql.NewRow(int64(1), "first row, 2"),
		},
	},
	{
		Query: "SELECT i FROM myview2",
		Expected: []sql.Row{
			sql.NewRow(int64(1)),
		},
	},
	{
		Query: "SELECT myview2.i FROM myview2",
		Expected: []sql.Row{
			sql.NewRow(int64(1)),
		},
	},
	{
		Query: "SELECT myview2.* FROM myview2",
		Expected: []sql.Row{
			sql.NewRow(int64(1), "first row, 2"),
		},
	},
	{
		Query: "SELECT t.* FROM myview2 as t",
		Expected: []sql.Row{
			sql.NewRow(int64(1), "first row, 2"),
		},
	},
	{
		Query: "SELECT t.i FROM myview2 as t",
		Expected: []sql.Row{
			sql.NewRow(int64(1)),
		},
	},
	{
		Query: "SELECT * FROM myview2 AS OF '2019-01-01'",
		Expected: []sql.Row{
			sql.NewRow(int64(1), "first row, 1"),
		},
	},
	// info schema support
	{
		Query: "select * from information_schema.views where table_schema = 'mydb'",
		Expected: []sql.Row{
			sql.NewRow("def", "mydb", "myview", "SELECT * FROM mytable", "NONE", "YES", "", "DEFINER", "utf8mb4", "utf8mb4_0900_ai_ci"),
			sql.NewRow("def", "mydb", "myview1", "SELECT * FROM myhistorytable", "NONE", "YES", "", "DEFINER", "utf8mb4", "utf8mb4_0900_ai_ci"),
			sql.NewRow("def", "mydb", "myview2", "SELECT * FROM myview1 WHERE i = 1", "NONE", "YES", "", "DEFINER", "utf8mb4", "utf8mb4_0900_ai_ci"),
		},
	},
	{
		Query: "select table_name from information_schema.tables where table_schema = 'mydb' and table_type = 'VIEW' order by 1",
		Expected: []sql.Row{
			sql.NewRow("myview"),
			sql.NewRow("myview1"),
			sql.NewRow("myview2"),
		},
	},
}<|MERGE_RESOLUTION|>--- conflicted
+++ resolved
@@ -4359,18 +4359,6 @@
 	{
 		Query: `SHOW TABLE STATUS FROM mydb`,
 		Expected: []sql.Row{
-<<<<<<< HEAD
-			{"auto_increment_tbl", "InnoDB", "10", "Fixed", int64(0), int64(0), int64(0), int64(0), int64(0), int64(0), int64(0), nil, nil, nil, "utf8mb4_0900_ai_ci", nil, nil, nil},
-			{"mytable", "InnoDB", "10", "Fixed", int64(0), int64(0), int64(0), int64(0), int64(0), int64(0), int64(0), nil, nil, nil, "utf8mb4_0900_ai_ci", nil, nil, nil},
-			{"othertable", "InnoDB", "10", "Fixed", int64(0), int64(0), int64(0), int64(0), int64(0), int64(0), int64(0), nil, nil, nil, "utf8mb4_0900_ai_ci", nil, nil, nil},
-			{"tabletest", "InnoDB", "10", "Fixed", int64(0), int64(0), int64(0), int64(0), int64(0), int64(0), int64(0), nil, nil, nil, "utf8mb4_0900_ai_ci", nil, nil, nil},
-			{"bigtable", "InnoDB", "10", "Fixed", int64(0), int64(0), int64(0), int64(0), int64(0), int64(0), int64(0), nil, nil, nil, "utf8mb4_0900_ai_ci", nil, nil, nil},
-			{"floattable", "InnoDB", "10", "Fixed", int64(0), int64(0), int64(0), int64(0), int64(0), int64(0), int64(0), nil, nil, nil, "utf8mb4_0900_ai_ci", nil, nil, nil},
-			{"fk_tbl", "InnoDB", "10", "Fixed", int64(0), int64(0), int64(0), int64(0), int64(0), int64(0), int64(0), nil, nil, nil, "utf8mb4_0900_ai_ci", nil, nil, nil},
-			{"niltable", "InnoDB", "10", "Fixed", int64(0), int64(0), int64(0), int64(0), int64(0), int64(0), int64(0), nil, nil, nil, "utf8mb4_0900_ai_ci", nil, nil, nil},
-			{"newlinetable", "InnoDB", "10", "Fixed", int64(0), int64(0), int64(0), int64(0), int64(0), int64(0), int64(0), nil, nil, nil, "utf8mb4_0900_ai_ci", nil, nil, nil},
-			{"people", "InnoDB", "10", "Fixed", int64(0), int64(0), int64(0), int64(0), int64(0), int64(0), int64(0), nil, nil, nil, "utf8mb4_0900_ai_ci", nil, nil, nil},
-=======
 			{"auto_increment_tbl", "InnoDB", "10", "Fixed", uint64(0), uint64(0), uint64(0), uint64(0), int64(0), int64(0), nil, nil, nil, nil, "utf8mb4_0900_ai_ci", nil, nil},
 			{"mytable", "InnoDB", "10", "Fixed", uint64(0), uint64(0), uint64(0), uint64(0), int64(0), int64(0), nil, nil, nil, nil, "utf8mb4_0900_ai_ci", nil, nil},
 			{"othertable", "InnoDB", "10", "Fixed", uint64(0), uint64(0), uint64(0), uint64(0), int64(0), int64(0), nil, nil, nil, nil, "utf8mb4_0900_ai_ci", nil, nil},
@@ -4381,20 +4369,11 @@
 			{"niltable", "InnoDB", "10", "Fixed", uint64(0), uint64(0), uint64(0), uint64(0), int64(0), int64(0), nil, nil, nil, nil, "utf8mb4_0900_ai_ci", nil, nil},
 			{"newlinetable", "InnoDB", "10", "Fixed", uint64(0), uint64(0), uint64(0), uint64(0), int64(0), int64(0), nil, nil, nil, nil, "utf8mb4_0900_ai_ci", nil, nil},
 			{"people", "InnoDB", "10", "Fixed", uint64(0), uint64(0), uint64(0), uint64(0), int64(0), int64(0), nil, nil, nil, nil, "utf8mb4_0900_ai_ci", nil, nil},
->>>>>>> 6959bf5a
 		},
 	},
 	{
 		Query: `SHOW TABLE STATUS LIKE '%table'`,
 		Expected: []sql.Row{
-<<<<<<< HEAD
-			{"mytable", "InnoDB", "10", "Fixed", int64(0), int64(0), int64(0), int64(0), int64(0), int64(0), int64(0), nil, nil, nil, "utf8mb4_0900_ai_ci", nil, nil, nil},
-			{"othertable", "InnoDB", "10", "Fixed", int64(0), int64(0), int64(0), int64(0), int64(0), int64(0), int64(0), nil, nil, nil, "utf8mb4_0900_ai_ci", nil, nil, nil},
-			{"bigtable", "InnoDB", "10", "Fixed", int64(0), int64(0), int64(0), int64(0), int64(0), int64(0), int64(0), nil, nil, nil, "utf8mb4_0900_ai_ci", nil, nil, nil},
-			{"floattable", "InnoDB", "10", "Fixed", int64(0), int64(0), int64(0), int64(0), int64(0), int64(0), int64(0), nil, nil, nil, "utf8mb4_0900_ai_ci", nil, nil, nil},
-			{"niltable", "InnoDB", "10", "Fixed", int64(0), int64(0), int64(0), int64(0), int64(0), int64(0), int64(0), nil, nil, nil, "utf8mb4_0900_ai_ci", nil, nil, nil},
-			{"newlinetable", "InnoDB", "10", "Fixed", int64(0), int64(0), int64(0), int64(0), int64(0), int64(0), int64(0), nil, nil, nil, "utf8mb4_0900_ai_ci", nil, nil, nil},
-=======
 			{"mytable", "InnoDB", "10", "Fixed", uint64(0), uint64(0), uint64(0), uint64(0), int64(0), int64(0), nil, nil, nil, nil, "utf8mb4_0900_ai_ci", nil, nil},
 			{"othertable", "InnoDB", "10", "Fixed", uint64(0), uint64(0), uint64(0), uint64(0), int64(0), int64(0), nil, nil, nil, nil, "utf8mb4_0900_ai_ci", nil, nil},
 			{"bigtable", "InnoDB", "10", "Fixed", uint64(0), uint64(0), uint64(0), uint64(0), int64(0), int64(0), nil, nil, nil, nil, "utf8mb4_0900_ai_ci", nil, nil},
@@ -4407,34 +4386,17 @@
 		Query: `SHOW TABLE STATUS FROM mydb LIKE 'othertable'`,
 		Expected: []sql.Row{
 			{"othertable", "InnoDB", "10", "Fixed", uint64(0), uint64(0), uint64(0), uint64(0), int64(0), int64(0), nil, nil, nil, nil, "utf8mb4_0900_ai_ci", nil, nil},
->>>>>>> 6959bf5a
 		},
 	},
 	{
 		Query: `SHOW TABLE STATUS WHERE Name = 'mytable'`,
 		Expected: []sql.Row{
-<<<<<<< HEAD
-			{"mytable", "InnoDB", "10", "Fixed", int64(0), int64(0), int64(0), int64(0), int64(0), int64(0), int64(0), nil, nil, nil, "utf8mb4_0900_ai_ci", nil, nil, nil},
-=======
 			{"mytable", "InnoDB", "10", "Fixed", uint64(0), uint64(0), uint64(0), uint64(0), int64(0), int64(0), nil, nil, nil, nil, "utf8mb4_0900_ai_ci", nil, nil},
->>>>>>> 6959bf5a
 		},
 	},
 	{
 		Query: `SHOW TABLE STATUS`,
 		Expected: []sql.Row{
-<<<<<<< HEAD
-			{"auto_increment_tbl", "InnoDB", "10", "Fixed", int64(0), int64(0), int64(0), int64(0), int64(0), int64(0), int64(0), nil, nil, nil, "utf8mb4_0900_ai_ci", nil, nil, nil},
-			{"mytable", "InnoDB", "10", "Fixed", int64(0), int64(0), int64(0), int64(0), int64(0), int64(0), int64(0), nil, nil, nil, "utf8mb4_0900_ai_ci", nil, nil, nil},
-			{"othertable", "InnoDB", "10", "Fixed", int64(0), int64(0), int64(0), int64(0), int64(0), int64(0), int64(0), nil, nil, nil, "utf8mb4_0900_ai_ci", nil, nil, nil},
-			{"tabletest", "InnoDB", "10", "Fixed", int64(0), int64(0), int64(0), int64(0), int64(0), int64(0), int64(0), nil, nil, nil, "utf8mb4_0900_ai_ci", nil, nil, nil},
-			{"bigtable", "InnoDB", "10", "Fixed", int64(0), int64(0), int64(0), int64(0), int64(0), int64(0), int64(0), nil, nil, nil, "utf8mb4_0900_ai_ci", nil, nil, nil},
-			{"fk_tbl", "InnoDB", "10", "Fixed", int64(0), int64(0), int64(0), int64(0), int64(0), int64(0), int64(0), nil, nil, nil, "utf8mb4_0900_ai_ci", nil, nil, nil},
-			{"floattable", "InnoDB", "10", "Fixed", int64(0), int64(0), int64(0), int64(0), int64(0), int64(0), int64(0), nil, nil, nil, "utf8mb4_0900_ai_ci", nil, nil, nil},
-			{"niltable", "InnoDB", "10", "Fixed", int64(0), int64(0), int64(0), int64(0), int64(0), int64(0), int64(0), nil, nil, nil, "utf8mb4_0900_ai_ci", nil, nil, nil},
-			{"newlinetable", "InnoDB", "10", "Fixed", int64(0), int64(0), int64(0), int64(0), int64(0), int64(0), int64(0), nil, nil, nil, "utf8mb4_0900_ai_ci", nil, nil, nil},
-			{"people", "InnoDB", "10", "Fixed", int64(0), int64(0), int64(0), int64(0), int64(0), int64(0), int64(0), nil, nil, nil, "utf8mb4_0900_ai_ci", nil, nil, nil},
-=======
 			{"auto_increment_tbl", "InnoDB", "10", "Fixed", uint64(0), uint64(0), uint64(0), uint64(0), int64(0), int64(0), nil, nil, nil, nil, "utf8mb4_0900_ai_ci", nil, nil},
 			{"mytable", "InnoDB", "10", "Fixed", uint64(0), uint64(0), uint64(0), uint64(0), int64(0), int64(0), nil, nil, nil, nil, "utf8mb4_0900_ai_ci", nil, nil},
 			{"othertable", "InnoDB", "10", "Fixed", uint64(0), uint64(0), uint64(0), uint64(0), int64(0), int64(0), nil, nil, nil, nil, "utf8mb4_0900_ai_ci", nil, nil},
@@ -4451,7 +4413,6 @@
 		Query: `SHOW TABLE SATUS FROM mydb LIKE 'othertable'`,
 		Expected: []sql.Row{
 			{"mytable", "InnoDB", "10", "Fixed", uint64(0), uint64(0), uint64(0), uint64(0), int64(0), int64(0), nil, nil, nil, nil, "utf8mb4_0900_ai_ci", nil, nil},
->>>>>>> 6959bf5a
 		},
 	},
 	{
