// Copyright 2020-2021 Dolthub, Inc.
//
// Licensed under the Apache License, Version 2.0 (the "License");
// you may not use this file except in compliance with the License.
// You may obtain a copy of the License at
//
//     http://www.apache.org/licenses/LICENSE-2.0
//
// Unless required by applicable law or agreed to in writing, software
// distributed under the License is distributed on an "AS IS" BASIS,
// WITHOUT WARRANTIES OR CONDITIONS OF ANY KIND, either express or implied.
// See the License for the specific language governing permissions and
// limitations under the License.

package enginetest_test

import (
	"fmt"
	"testing"
	"time"

	"github.com/dolthub/go-mysql-server/memory"
	"github.com/dolthub/go-mysql-server/sql/expression"

	"github.com/dolthub/go-mysql-server/enginetest"
	"github.com/dolthub/go-mysql-server/sql"
)

// This file is for validating both the engine itself and the in-memory database implementation in the memory package.
// Any engine test that relies on the correct implementation of the in-memory database belongs here. All test logic and
// queries are declared in the exported enginetest package to make them usable by integrators, to validate the engine
// against their own implementation.

type indexBehaviorTestParams struct {
	name              string
	driverInitializer enginetest.IndexDriverInitalizer
	nativeIndexes     bool
}

const testNumPartitions = 5

var numPartitionsVals = []int{
	1,
	testNumPartitions,
}
var indexBehaviors = []*indexBehaviorTestParams{
	{"none", nil, false},
	{"unmergableIndexes", unmergableIndexDriver, false},
	{"mergableIndexes", mergableIndexDriver, false},
	{"nativeIndexes", nil, true},
	{"nativeAndMergable", mergableIndexDriver, true},
}
var parallelVals = []int{
	1,
	2,
}

// TestQueries tests the given queries on an engine under a variety of circumstances:
// 1) Partitioned tables / non partitioned tables
// 2) Mergeable / unmergeable / native / no indexes
// 3) Parallelism on / off
func TestQueries(t *testing.T) {
	for _, numPartitions := range numPartitionsVals {
		for _, indexBehavior := range indexBehaviors {
			for _, parallelism := range parallelVals {
				if parallelism == 1 && numPartitions == testNumPartitions && indexBehavior.name == "nativeIndexes" {
					// This case is covered by TestQueriesSimple
					continue
				}
				testName := fmt.Sprintf("partitions=%d,indexes=%v,parallelism=%v", numPartitions, indexBehavior.name, parallelism)
				harness := enginetest.NewMemoryHarness(testName, parallelism, numPartitions, indexBehavior.nativeIndexes, indexBehavior.driverInitializer)

				t.Run(testName, func(t *testing.T) {
					enginetest.TestQueries(t, harness)
				})
			}
		}
	}
}

// TestQueriesSimple runs the canonical test queries against a single threaded index enabled harness.
func TestQueriesSimple(t *testing.T) {
	enginetest.TestQueries(t, enginetest.NewMemoryHarness("simple", 1, testNumPartitions, true, nil))
}

// Convenience test for debugging a single query. Unskip and set to the desired query.
func TestSingleQuery(t *testing.T) {
	t.Skip()

	var test enginetest.QueryTest
	test = enginetest.QueryTest{
<<<<<<< HEAD
		Query:    `select i, row_number() over (order by i desc),
				row_number() over (order by length(s),i) from mytable order by 1;`,
=======
		Query: "SELECT i from mytable where 4 = :foo * 2 order by 1",
>>>>>>> 7e4ae6cd
		Expected: []sql.Row{
			{1,3,1},
			{2,2,3},
			{3,1,2},
		},
	}
	fmt.Sprintf("%v", test)

	harness := enginetest.NewMemoryHarness("", 2, testNumPartitions, true, mergableIndexDriver)
	engine := enginetest.NewEngine(t, harness)
	engine.Analyzer.Debug = true
	engine.Analyzer.Verbose = true

	enginetest.TestQuery(t, harness, engine, test.Query, test.Expected, test.Bindings)
}

// Convenience test for debugging a single query. Unskip and set to the desired query.
func TestSingleScript(t *testing.T) {
	t.Skip()

	var scripts = []enginetest.ScriptTest{
		{
			Name: "show create triggers",
			SetUpScript: []string{
				"create table a (x int primary key)",
				"create trigger a1 before insert on a for each row set new.x = new.x + 1",
				"create table b (y int primary key)",
				"create trigger b1 before insert on b for each row set new.x = new.x + 2",
			},
			Assertions: []enginetest.ScriptTestAssertion{
				{
					Query: "show create trigger a1",
					Expected: []sql.Row{
						{
							"a1", // Trigger
							"",   // sql_mode
							"create trigger a1 before insert on a for each row set new.x = new.x + 1", // SQL Original Statement
							sql.Collation_Default.CharacterSet().String(),                             // character_set_client
							sql.Collation_Default.String(),                                            // collation_connection
							sql.Collation_Default.String(),                                            // Database Collation
							time.Unix(0, 0).UTC(),                                                     // Created
						},
					},
				},
				{
					Query: "show create trigger b1",
					Expected: []sql.Row{
						{
							"b1", // Trigger
							"",   // sql_mode
							"create trigger b1 before insert on b for each row set new.x = new.x + 2", // SQL Original Statement
							sql.Collation_Default.CharacterSet().String(),                             // character_set_client
							sql.Collation_Default.String(),                                            // collation_connection
							sql.Collation_Default.String(),                                            // Database Collation
							time.Unix(0, 0).UTC(),                                                     // Created
						},
					},
				},
				{
					Query:       "show create trigger b2",
					ExpectedErr: sql.ErrTriggerDoesNotExist,
				},
			},
		},
	}

	for _, test := range scripts {
		harness := enginetest.NewMemoryHarness("", 1, testNumPartitions, true, nil)
		engine := enginetest.NewEngine(t, harness)
		engine.Analyzer.Debug = true
		engine.Analyzer.Verbose = true

		enginetest.TestScriptWithEngine(t, engine, harness, test)
	}
}

func TestBrokenQueries(t *testing.T) {
	enginetest.RunQueryTests(t, enginetest.NewSkippingMemoryHarness(), enginetest.BrokenQueries)
}

func TestVersionedQueries(t *testing.T) {
	for _, numPartitions := range numPartitionsVals {
		for _, indexInit := range indexBehaviors {
			for _, parallelism := range parallelVals {
				testName := fmt.Sprintf("partitions=%d,indexes=%v,parallelism=%v", numPartitions, indexInit.name, parallelism)
				harness := enginetest.NewMemoryHarness(testName, parallelism, numPartitions, indexInit.nativeIndexes, indexInit.driverInitializer)

				t.Run(testName, func(t *testing.T) {
					enginetest.TestVersionedQueries(t, harness)
				})
			}
		}
	}
}

// Tests of choosing the correct execution plan independent of result correctness. Mostly useful for confirming that
// the right indexes are being used for joining tables.
func TestQueryPlans(t *testing.T) {
	indexBehaviors := []*indexBehaviorTestParams{
		{"unmergableIndexes", unmergableIndexDriver, true},
		{"nativeIndexes", nil, true},
		{"nativeAndMergable", mergableIndexDriver, true},
	}

	for _, indexInit := range indexBehaviors {
		t.Run(indexInit.name, func(t *testing.T) {
			harness := enginetest.NewMemoryHarness(indexInit.name, 1, 2, indexInit.nativeIndexes, indexInit.driverInitializer)
			enginetest.TestQueryPlans(t, harness)
		})
	}
}

func TestQueryErrors(t *testing.T) {
	enginetest.TestQueryErrors(t, enginetest.NewDefaultMemoryHarness())
}

func TestInfoSchema(t *testing.T) {
	enginetest.TestInfoSchema(t, enginetest.NewMemoryHarness("default", 1, testNumPartitions, true, mergableIndexDriver))
}

func TestColumnAliases(t *testing.T) {
	enginetest.TestColumnAliases(t, enginetest.NewDefaultMemoryHarness())
}

func TestOrderByGroupBy(t *testing.T) {
	enginetest.TestOrderByGroupBy(t, enginetest.NewDefaultMemoryHarness())
}

func TestAmbiguousColumnResolution(t *testing.T) {
	enginetest.TestAmbiguousColumnResolution(t, enginetest.NewDefaultMemoryHarness())
}

func TestInsertInto(t *testing.T) {
	enginetest.TestInsertInto(t, enginetest.NewDefaultMemoryHarness())
}

func TestInsertIntoErrors(t *testing.T) {
	enginetest.TestInsertIntoErrors(t, enginetest.NewDefaultMemoryHarness())
}

func TestReplaceInto(t *testing.T) {
	enginetest.TestReplaceInto(t, enginetest.NewDefaultMemoryHarness())
}

func TestReplaceIntoErrors(t *testing.T) {
	enginetest.TestReplaceIntoErrors(t, enginetest.NewDefaultMemoryHarness())
}

func TestUpdate(t *testing.T) {
	enginetest.TestUpdate(t, enginetest.NewMemoryHarness("default", 1, testNumPartitions, true, mergableIndexDriver))
}

func TestUpdateErrors(t *testing.T) {
	enginetest.TestUpdateErrors(t, enginetest.NewMemoryHarness("default", 1, testNumPartitions, true, mergableIndexDriver))
}

func TestDeleteFrom(t *testing.T) {
	enginetest.TestDelete(t, enginetest.NewMemoryHarness("default", 1, testNumPartitions, true, mergableIndexDriver))
}

func TestDeleteFromErrors(t *testing.T) {
	enginetest.TestDeleteErrors(t, enginetest.NewMemoryHarness("default", 1, testNumPartitions, true, mergableIndexDriver))
}

func TestTruncate(t *testing.T) {
	enginetest.TestTruncate(t, enginetest.NewMemoryHarness("default", 1, testNumPartitions, true, mergableIndexDriver))
}

func TestScripts(t *testing.T) {
	enginetest.TestScripts(t, enginetest.NewMemoryHarness("default", 1, testNumPartitions, true, mergableIndexDriver))
}

func TestTriggers(t *testing.T) {
	enginetest.TestTriggers(t, enginetest.NewDefaultMemoryHarness())
}

func TestTriggersErrors(t *testing.T) {
	enginetest.TestTriggerErrors(t, enginetest.NewDefaultMemoryHarness())
}

func TestCreateTable(t *testing.T) {
	enginetest.TestCreateTable(t, enginetest.NewDefaultMemoryHarness())
}

func TestDropTable(t *testing.T) {
	enginetest.TestDropTable(t, enginetest.NewDefaultMemoryHarness())
}

func TestRenameTable(t *testing.T) {
	enginetest.TestRenameTable(t, enginetest.NewDefaultMemoryHarness())
}

func TestRenameColumn(t *testing.T) {
	enginetest.TestRenameColumn(t, enginetest.NewDefaultMemoryHarness())
}

func TestAddColumn(t *testing.T) {
	enginetest.TestAddColumn(t, enginetest.NewDefaultMemoryHarness())
}

func TestModifyColumn(t *testing.T) {
	enginetest.TestModifyColumn(t, enginetest.NewDefaultMemoryHarness())
}

func TestDropColumn(t *testing.T) {
	enginetest.TestDropColumn(t, enginetest.NewDefaultMemoryHarness())
}

func TestCreateDatabase(t *testing.T) {
	enginetest.TestCreateDatabase(t, enginetest.NewDefaultMemoryHarness())
}

func TestDropDatabase(t *testing.T) {
	enginetest.TestDropDatabase(t, enginetest.NewDefaultMemoryHarness())
}

func TestCreateForeignKeys(t *testing.T) {
	enginetest.TestCreateForeignKeys(t, enginetest.NewDefaultMemoryHarness())
}

func TestDropForeignKeys(t *testing.T) {
	enginetest.TestDropForeignKeys(t, enginetest.NewDefaultMemoryHarness())
}

func TestExplode(t *testing.T) {
	enginetest.TestExplode(t, enginetest.NewDefaultMemoryHarness())
}

func TestReadOnly(t *testing.T) {
	enginetest.TestReadOnly(t, enginetest.NewDefaultMemoryHarness())
}

func TestViews(t *testing.T) {
	enginetest.TestViews(t, enginetest.NewDefaultMemoryHarness())
}

func TestVersionedViews(t *testing.T) {
	enginetest.TestVersionedViews(t, enginetest.NewDefaultMemoryHarness())
}

func TestNaturalJoin(t *testing.T) {
	enginetest.TestNaturalJoin(t, enginetest.NewDefaultMemoryHarness())
}

func TestNaturalJoinEqual(t *testing.T) {
	enginetest.TestNaturalJoinEqual(t, enginetest.NewDefaultMemoryHarness())
}

func TestNaturalJoinDisjoint(t *testing.T) {
	enginetest.TestNaturalJoinDisjoint(t, enginetest.NewDefaultMemoryHarness())
}

func TestInnerNestedInNaturalJoins(t *testing.T) {
	enginetest.TestInnerNestedInNaturalJoins(t, enginetest.NewDefaultMemoryHarness())
}

func TestColumnDefaults(t *testing.T) {
	enginetest.TestColumnDefaults(t, enginetest.NewDefaultMemoryHarness())
}

func unmergableIndexDriver(dbs []sql.Database) sql.IndexDriver {
	return memory.NewIndexDriver("mydb", map[string][]sql.DriverIndex{
		"mytable": {
			newUnmergableIndex(dbs, "mytable",
				expression.NewGetFieldWithTable(0, sql.Int64, "mytable", "i", false)),
			newUnmergableIndex(dbs, "mytable",
				expression.NewGetFieldWithTable(1, sql.Text, "mytable", "s", false)),
			newUnmergableIndex(dbs, "mytable",
				expression.NewGetFieldWithTable(0, sql.Int64, "mytable", "i", false),
				expression.NewGetFieldWithTable(1, sql.Text, "mytable", "s", false)),
		},
		"othertable": {
			newUnmergableIndex(dbs, "othertable",
				expression.NewGetFieldWithTable(0, sql.Text, "othertable", "s2", false)),
			newUnmergableIndex(dbs, "othertable",
				expression.NewGetFieldWithTable(1, sql.Text, "othertable", "i2", false)),
			newUnmergableIndex(dbs, "othertable",
				expression.NewGetFieldWithTable(0, sql.Text, "othertable", "s2", false),
				expression.NewGetFieldWithTable(1, sql.Text, "othertable", "i2", false)),
		},
		"bigtable": {
			newUnmergableIndex(dbs, "bigtable",
				expression.NewGetFieldWithTable(0, sql.Text, "bigtable", "t", false)),
		},
		"floattable": {
			newUnmergableIndex(dbs, "floattable",
				expression.NewGetFieldWithTable(2, sql.Text, "floattable", "f64", false)),
		},
		"niltable": {
			newUnmergableIndex(dbs, "niltable",
				expression.NewGetFieldWithTable(0, sql.Int64, "niltable", "i", false)),
			newUnmergableIndex(dbs, "niltable",
				expression.NewGetFieldWithTable(1, sql.Int64, "niltable", "i2", true)),
		},
		"one_pk": {
			newUnmergableIndex(dbs, "one_pk",
				expression.NewGetFieldWithTable(0, sql.Int8, "one_pk", "pk", false)),
		},
		"two_pk": {
			newUnmergableIndex(dbs, "two_pk",
				expression.NewGetFieldWithTable(0, sql.Int8, "two_pk", "pk1", false),
				expression.NewGetFieldWithTable(1, sql.Int8, "two_pk", "pk2", false),
			),
		},
	})
}

func mergableIndexDriver(dbs []sql.Database) sql.IndexDriver {
	return memory.NewIndexDriver("mydb", map[string][]sql.DriverIndex{
		"mytable": {
			newMergableIndex(dbs, "mytable",
				expression.NewGetFieldWithTable(0, sql.Int64, "mytable", "i", false)),
			newMergableIndex(dbs, "mytable",
				expression.NewGetFieldWithTable(1, sql.Text, "mytable", "s", false)),
			newMergableIndex(dbs, "mytable",
				expression.NewGetFieldWithTable(0, sql.Int64, "mytable", "i", false),
				expression.NewGetFieldWithTable(1, sql.Text, "mytable", "s", false)),
		},
		"othertable": {
			newMergableIndex(dbs, "othertable",
				expression.NewGetFieldWithTable(0, sql.Text, "othertable", "s2", false)),
			newMergableIndex(dbs, "othertable",
				expression.NewGetFieldWithTable(1, sql.Text, "othertable", "i2", false)),
			newMergableIndex(dbs, "othertable",
				expression.NewGetFieldWithTable(0, sql.Text, "othertable", "s2", false),
				expression.NewGetFieldWithTable(1, sql.Text, "othertable", "i2", false)),
		},
		"bigtable": {
			newMergableIndex(dbs, "bigtable",
				expression.NewGetFieldWithTable(0, sql.Text, "bigtable", "t", false)),
		},
		"floattable": {
			newMergableIndex(dbs, "floattable",
				expression.NewGetFieldWithTable(2, sql.Text, "floattable", "f64", false)),
		},
		"niltable": {
			newMergableIndex(dbs, "niltable",
				expression.NewGetFieldWithTable(0, sql.Int64, "niltable", "i", false)),
			newMergableIndex(dbs, "niltable",
				expression.NewGetFieldWithTable(1, sql.Int64, "niltable", "i2", true)),
		},
		"one_pk": {
			newMergableIndex(dbs, "one_pk",
				expression.NewGetFieldWithTable(0, sql.Int8, "one_pk", "pk", false)),
		},
		"two_pk": {
			newMergableIndex(dbs, "two_pk",
				expression.NewGetFieldWithTable(0, sql.Int8, "two_pk", "pk1", false),
				expression.NewGetFieldWithTable(1, sql.Int8, "two_pk", "pk2", false),
			),
		},
	})
}

func newUnmergableIndex(dbs []sql.Database, tableName string, exprs ...sql.Expression) *memory.UnmergeableIndex {
	db, table := findTable(dbs, tableName)
	return &memory.UnmergeableIndex{
		memory.MergeableIndex{
			DB:         db.Name(),
			DriverName: memory.IndexDriverId,
			TableName:  tableName,
			Tbl:        table.(*memory.Table),
			Exprs:      exprs,
		},
	}
}

func newMergableIndex(dbs []sql.Database, tableName string, exprs ...sql.Expression) *memory.MergeableIndex {
	db, table := findTable(dbs, tableName)
	if db == nil {
		return nil
	}
	return &memory.MergeableIndex{
		DB:         db.Name(),
		DriverName: memory.IndexDriverId,
		TableName:  tableName,
		Tbl:        table.(*memory.Table),
		Exprs:      exprs,
	}
}

func findTable(dbs []sql.Database, tableName string) (sql.Database, sql.Table) {
	for _, db := range dbs {
		names, err := db.GetTableNames(sql.NewEmptyContext())
		if err != nil {
			panic(err)
		}
		for _, name := range names {
			if name == tableName {
				table, _, _ := db.GetTableInsensitive(sql.NewEmptyContext(), name)
				return db, table
			}
		}
	}
	return nil, nil
}<|MERGE_RESOLUTION|>--- conflicted
+++ resolved
@@ -89,12 +89,8 @@
 
 	var test enginetest.QueryTest
 	test = enginetest.QueryTest{
-<<<<<<< HEAD
 		Query:    `select i, row_number() over (order by i desc),
 				row_number() over (order by length(s),i) from mytable order by 1;`,
-=======
-		Query: "SELECT i from mytable where 4 = :foo * 2 order by 1",
->>>>>>> 7e4ae6cd
 		Expected: []sql.Row{
 			{1,3,1},
 			{2,2,3},
