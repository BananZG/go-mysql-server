// Copyright 2020-2021 Dolthub, Inc.
//
// Licensed under the Apache License, Version 2.0 (the "License");
// you may not use this file except in compliance with the License.
// You may obtain a copy of the License at
//
//     http://www.apache.org/licenses/LICENSE-2.0
//
// Unless required by applicable law or agreed to in writing, software
// distributed under the License is distributed on an "AS IS" BASIS,
// WITHOUT WARRANTIES OR CONDITIONS OF ANY KIND, either express or implied.
// See the License for the specific language governing permissions and
// limitations under the License.

package enginetest_test

import (
	"fmt"
	"log"
	"testing"

	"github.com/dolthub/go-mysql-server/enginetest"
	"github.com/dolthub/go-mysql-server/enginetest/queries"
	"github.com/dolthub/go-mysql-server/enginetest/scriptgen/setup"
	"github.com/dolthub/go-mysql-server/memory"
	"github.com/dolthub/go-mysql-server/server"
	"github.com/dolthub/go-mysql-server/sql"
	"github.com/dolthub/go-mysql-server/sql/expression"
	"github.com/dolthub/go-mysql-server/sql/types"

	_ "github.com/dolthub/go-mysql-server/sql/variables"
)

// This file is for validating both the engine itself and the in-memory database implementation in the memory package.
// Any engine test that relies on the correct implementation of the in-memory database belongs here. All test logic and
// queries are declared in the exported enginetest package to make them usable by integrators, to validate the engine
// against their own implementation.

type indexBehaviorTestParams struct {
	name              string
	driverInitializer enginetest.IndexDriverInitializer
	nativeIndexes     bool
}

const testNumPartitions = 5

var numPartitionsVals = []int{
	1,
	testNumPartitions,
}
var indexBehaviors = []*indexBehaviorTestParams{
	{"none", nil, false},
	{"mergableIndexes", mergableIndexDriver, false},
	{"nativeIndexes", nil, true},
	{"nativeAndMergable", mergableIndexDriver, true},
}
var parallelVals = []int{
	1,
	2,
}

// TestQueries tests the given queries on an engine under a variety of circumstances:
// 1) Partitioned tables / non partitioned tables
// 2) Mergeable / unmergeable / native / no indexes
// 3) Parallelism on / off
func TestQueries(t *testing.T) {
	for _, numPartitions := range numPartitionsVals {
		for _, indexBehavior := range indexBehaviors {
			for _, parallelism := range parallelVals {
				if parallelism == 1 && numPartitions == testNumPartitions && indexBehavior.name == "nativeIndexes" {
					// This case is covered by TestQueriesSimple
					continue
				}
				testName := fmt.Sprintf("partitions=%d,indexes=%v,parallelism=%v", numPartitions, indexBehavior.name, parallelism)
				harness := enginetest.NewMemoryHarness(testName, parallelism, numPartitions, indexBehavior.nativeIndexes, indexBehavior.driverInitializer)

				t.Run(testName, func(t *testing.T) {
					enginetest.TestQueries(t, harness)
				})
			}
		}
	}
}

// TestQueriesPrepared runs the canonical test queries against the gamut of thread, index and partition options
// with prepared statement caching enabled.
func TestQueriesPrepared(t *testing.T) {
	enginetest.TestQueriesPrepared(t, enginetest.NewMemoryHarness("parallelism=2", 2, testNumPartitions, true, nil))
}

// TestQueriesPreparedSimple runs the canonical test queries against a single threaded index enabled harness.
func TestQueriesPreparedSimple(t *testing.T) {
	enginetest.TestQueriesPrepared(t, enginetest.NewMemoryHarness("simple", 1, testNumPartitions, true, nil))
}

// TestSpatialQueriesPrepared runs the canonical test queries against a single threaded index enabled harness.
func TestSpatialQueriesPrepared(t *testing.T) {
	enginetest.TestSpatialQueriesPrepared(t, enginetest.NewMemoryHarness("simple", 1, testNumPartitions, true, nil))
}

// TestSpatialQueriesSimple runs the canonical test queries against a single threaded index enabled harness.
func TestSpatialQueriesSimple(t *testing.T) {
	enginetest.TestSpatialQueries(t, enginetest.NewMemoryHarness("simple", 1, testNumPartitions, true, nil))
}

func TestPreparedStaticIndexQuerySimple(t *testing.T) {
	enginetest.TestPreparedStaticIndexQuery(t, enginetest.NewMemoryHarness("simple", 1, testNumPartitions, true, nil))
}

// TestQueriesSimple runs the canonical test queries against a single threaded index enabled harness.
func TestQueriesSimple(t *testing.T) {
	enginetest.TestQueries(t, enginetest.NewMemoryHarness("simple", 1, testNumPartitions, true, nil))
}

// TestJoinQueries runs the canonical test queries against a single threaded index enabled harness.
func TestJoinQueries(t *testing.T) {
	enginetest.TestJoinQueries(t, enginetest.NewMemoryHarness("simple", 1, testNumPartitions, true, nil))
}

// TestJoinQueriesPrepared runs the canonical test queries against a single threaded index enabled harness.
func TestJoinQueriesPrepared(t *testing.T) {
	enginetest.TestJoinQueriesPrepared(t, enginetest.NewMemoryHarness("simple", 1, testNumPartitions, true, nil))
}

// TestJoinPlanning runs join-specific tests for merge
func TestJoinPlanning(t *testing.T) {
	enginetest.TestJoinPlanning(t, enginetest.NewMemoryHarness("simple", 1, testNumPartitions, true, nil))
}

// TestJoinPlanningPrepared runs prepared join-specific tests for merge
func TestJoinPlanningPrepared(t *testing.T) {
	enginetest.TestJoinPlanningPrepared(t, enginetest.NewMemoryHarness("simple", 1, testNumPartitions, true, nil))
}

// TestJoinOps runs join-specific tests for merge
func TestJoinOps(t *testing.T) {
	enginetest.TestJoinOps(t, enginetest.NewMemoryHarness("simple", 1, testNumPartitions, true, nil))
}

// TestJoinOpsPrepared runs prepared join-specific tests for merge
func TestJoinOpsPrepared(t *testing.T) {
	enginetest.TestJoinOpsPrepared(t, enginetest.NewMemoryHarness("simple", 1, testNumPartitions, true, nil))
}

// TestJSONTableQueries runs the canonical test queries against a single threaded index enabled harness.
func TestJSONTableQueries(t *testing.T) {
	enginetest.TestJSONTableQueries(t, enginetest.NewMemoryHarness("simple", 1, testNumPartitions, true, nil))
}

// TestJSONTableScripts runs the canonical test queries against a single threaded index enabled harness.
func TestJSONTableScripts(t *testing.T) {
	enginetest.TestJSONTableScripts(t, enginetest.NewMemoryHarness("simple", 1, testNumPartitions, true, nil))
}

// TestJSONTableScripts runs the canonical test queries against a single threaded index enabled harness.
func TestBrokenJSONTableScripts(t *testing.T) {
	t.Skip("dummy schema, too permissive, wrong errors")
	enginetest.TestBrokenJSONTableScripts(t, enginetest.NewMemoryHarness("simple", 1, testNumPartitions, true, nil))
}

// Convenience test for debugging a single query. Unskip and set to the desired query.
func TestSingleQuery(t *testing.T) {
	t.Skip()
	var test queries.QueryTest
	test = queries.QueryTest{
		Query:    `SELECT t1.timestamp FROM reservedWordsTable t1 JOIN reservedWordsTable t2 ON t1.TIMESTAMP = t2.tImEstamp`,
		Expected: []sql.Row{},
	}

	fmt.Sprintf("%v", test)
	harness := enginetest.NewMemoryHarness("", 2, testNumPartitions, false, nil)
	harness.Setup(setup.SimpleSetup...)
	engine, err := harness.NewEngine(t)
	if err != nil {
		panic(err)
	}

	engine.Analyzer.Debug = true
	engine.Analyzer.Verbose = true

	enginetest.TestQueryWithEngine(t, harness, engine, test)
}

// Convenience test for debugging a single query. Unskip and set to the desired query.
func TestSingleQueryPrepared(t *testing.T) {
	t.Skip()

	var test queries.QueryTest
	test = queries.QueryTest{
		Query: `SELECT mytable.s FROM mytable WHERE mytable.i IN (SELECT othertable.i2 FROM othertable) ORDER BY mytable.i ASC`,
		Expected: []sql.Row{
			{"first row"},
			{"second row"},
			{"third row"},
		},
	}

	fmt.Sprintf("%v", test)
	harness := enginetest.NewMemoryHarness("", 2, testNumPartitions, true, nil)
	harness.Setup(setup.MydbData, setup.MytableData, setup.OthertableData)

	enginetest.TestPreparedQuery(t, harness, test.Query, test.Expected, nil)
}

// Convenience test for debugging a single query. Unskip and set to the desired query.
func TestSingleScript(t *testing.T) {
	t.Skip()
	var scripts = []queries.ScriptTest{
		{
<<<<<<< HEAD
			Name:        "trigger with signal and user var",
			SetUpScript: mergeSetupScripts(setup.XyData[0], setup.MytableData[0], setup.OthertableData[0]),
			Assertions: []queries.ScriptTestAssertion{
				{
					Query:    `select a1.u from (select * from uv where false) a1 where a1.u = 1;`,
					Expected: []sql.Row{},
=======
			Name: "trigger with signal and user var",
			SetUpScript: []string{
				"create table t (i int primary key, j int)",
				"insert into t values (3, 1), (2, 2), (1, 3)",
			},
			Assertions: []queries.ScriptTestAssertion{
				{
					Query: `select i from t order by i DESC`,
					Expected: []sql.Row{
						{3},
						{2},
						{1},
					},
>>>>>>> 8470dbef
				},
			},
		},
	}

	for _, test := range scripts {
		harness := enginetest.NewMemoryHarness("", 1, testNumPartitions, true, nil)
		engine, err := harness.NewEngine(t)
		if err != nil {
			panic(err)
		}
		engine.Analyzer.Debug = true
		engine.Analyzer.Verbose = true

		enginetest.TestScriptWithEngine(t, engine, harness, test)
	}
}

// Convenience test for debugging a single query. Unskip and set to the desired query.
func TestSingleScriptPrepared(t *testing.T) {
	t.Skip()
	var script = queries.ScriptTest{
		Name:        "DELETE ME",
		SetUpScript: []string{},
		Assertions: []queries.ScriptTestAssertion{
			{
				Query: `SELECT s2, i2, i
			FROM (SELECT * FROM mytable) mytable
			RIGHT JOIN
				((SELECT i2, s2 FROM othertable ORDER BY i2 ASC)
				 UNION ALL
				 SELECT CAST(4 AS SIGNED) AS i2, "not found" AS s2 FROM DUAL) othertable
			ON i2 = i`,
				Expected: []sql.Row{
					{"third", 1, 1},
					{"second", 2, 2},
					{"first", 3, 3},
					{"not found", 4, nil},
				},
			},
		},
	}
	harness := enginetest.NewMemoryHarness("", 1, testNumPartitions, true, nil)
	harness.Setup(setup.SimpleSetup...)
	engine, err := harness.NewEngine(t)
	if err != nil {
		panic(err)
	}
	enginetest.TestScriptWithEnginePrepared(t, engine, harness, script)
}

func TestUnbuildableIndex(t *testing.T) {
	var scripts = []queries.ScriptTest{
		{
			Name: "Failing index builder still returning correct results",
			SetUpScript: []string{
				"CREATE TABLE mytable2 (i BIGINT PRIMARY KEY, s VARCHAR(20))",
				"CREATE UNIQUE INDEX mytable2_s ON mytable2 (s)",
				fmt.Sprintf("CREATE INDEX mytable2_i_s ON mytable2 (i, s) COMMENT '%s'", memory.CommentPreventingIndexBuilding),
				"INSERT INTO mytable2 VALUES (1, 'first row'), (2, 'second row'), (3, 'third row')",
			},
			Assertions: []queries.ScriptTestAssertion{
				{
					Query: "SELECT i FROM mytable2 WHERE i IN (SELECT i FROM mytable2) ORDER BY i",
					Expected: []sql.Row{
						{1},
						{2},
						{3},
					},
				},
			},
		},
	}

	for _, test := range scripts {
		harness := enginetest.NewMemoryHarness("", 1, testNumPartitions, true, nil)
		enginetest.TestScript(t, harness, test)
	}
}

func TestBrokenQueries(t *testing.T) {
	enginetest.TestBrokenQueries(t, enginetest.NewSkippingMemoryHarness())
}

func TestTestQueryPlanTODOs(t *testing.T) {
	harness := enginetest.NewSkippingMemoryHarness()
	harness.Setup(setup.MydbData, setup.Pk_tablesData, setup.NiltableData)
	e, err := harness.NewEngine(t)
	if err != nil {
		log.Fatal(err)
	}
	for _, tt := range queries.QueryPlanTODOs {
		t.Run(tt.Query, func(t *testing.T) {
			enginetest.TestQueryPlan(t, harness, e, tt.Query, tt.ExpectedPlan, false)
		})
	}
}

func TestVersionedQueries(t *testing.T) {
	for _, numPartitions := range numPartitionsVals {
		for _, indexInit := range indexBehaviors {
			for _, parallelism := range parallelVals {
				testName := fmt.Sprintf("partitions=%d,indexes=%v,parallelism=%v", numPartitions, indexInit.name, parallelism)
				harness := enginetest.NewMemoryHarness(testName, parallelism, numPartitions, indexInit.nativeIndexes, indexInit.driverInitializer)

				t.Run(testName, func(t *testing.T) {
					enginetest.TestVersionedQueries(t, harness)
				})
			}
		}
	}
}

func TestVersionedQueriesPrepared(t *testing.T) {
	for _, numPartitions := range numPartitionsVals {
		for _, indexInit := range indexBehaviors {
			for _, parallelism := range parallelVals {
				testName := fmt.Sprintf("partitions=%d,indexes=%v,parallelism=%v", numPartitions, indexInit.name, parallelism)
				harness := enginetest.NewMemoryHarness(testName, parallelism, numPartitions, indexInit.nativeIndexes, indexInit.driverInitializer)

				t.Run(testName, func(t *testing.T) {
					enginetest.TestVersionedQueriesPrepared(t, harness)
				})
			}
		}
	}
}

// Tests of choosing the correct execution plan independent of result correctness. Mostly useful for confirming that
// the right indexes are being used for joining tables.
func TestQueryPlans(t *testing.T) {
	indexBehaviors := []*indexBehaviorTestParams{
		{"nativeIndexes", nil, true},
		{"nativeAndMergable", mergableIndexDriver, true},
	}

	for _, indexInit := range indexBehaviors {
		t.Run(indexInit.name, func(t *testing.T) {
			harness := enginetest.NewMemoryHarness(indexInit.name, 1, 2, indexInit.nativeIndexes, indexInit.driverInitializer)
			// The IN expression requires mergeable indexes meaning that an unmergeable index returns a different result, so we skip this test
			harness.QueriesToSkip("SELECT a.* FROM mytable a inner join mytable b on (a.i = b.s) WHERE a.i in (1, 2, 3, 4)")
			enginetest.TestQueryPlans(t, harness, queries.PlanTests)
		})
	}
}

func TestIntegrationQueryPlans(t *testing.T) {
	indexBehaviors := []*indexBehaviorTestParams{
		{"nativeIndexes", nil, true},
	}

	for _, indexInit := range indexBehaviors {
		t.Run(indexInit.name, func(t *testing.T) {
			harness := enginetest.NewMemoryHarness(indexInit.name, 1, 1, indexInit.nativeIndexes, indexInit.driverInitializer)
			enginetest.TestIntegrationPlans(t, harness)
		})
	}
}

func TestIndexQueryPlans(t *testing.T) {
	indexBehaviors := []*indexBehaviorTestParams{
		{"nativeIndexes", nil, true},
		{"nativeAndMergable", mergableIndexDriver, true},
	}

	for _, indexInit := range indexBehaviors {
		t.Run(indexInit.name, func(t *testing.T) {
			harness := enginetest.NewMemoryHarness(indexInit.name, 1, 2, indexInit.nativeIndexes, indexInit.driverInitializer)
			enginetest.TestIndexQueryPlans(t, harness)
		})
	}
}

func TestQueryErrors(t *testing.T) {
	enginetest.TestQueryErrors(t, enginetest.NewDefaultMemoryHarness())
}

func TestInfoSchema(t *testing.T) {
	enginetest.TestInfoSchema(t, enginetest.NewMemoryHarness("default", 1, testNumPartitions, true, mergableIndexDriver))
}

func TestInfoSchemaPrepared(t *testing.T) {
	enginetest.TestInfoSchemaPrepared(t, enginetest.NewMemoryHarness("default", 1, testNumPartitions, true, mergableIndexDriver))
}

func TestReadOnlyDatabases(t *testing.T) {
	enginetest.TestReadOnlyDatabases(t, enginetest.NewReadOnlyMemoryHarness())
}

func TestReadOnlyVersionedQueries(t *testing.T) {
	enginetest.TestReadOnlyVersionedQueries(t, enginetest.NewReadOnlyMemoryHarness())
}

func TestColumnAliases(t *testing.T) {
	enginetest.TestColumnAliases(t, enginetest.NewDefaultMemoryHarness())
}

func TestDerivedTableOuterScopeVisibility(t *testing.T) {
	enginetest.TestDerivedTableOuterScopeVisibility(t, enginetest.NewDefaultMemoryHarness())
}

func TestOrderByGroupBy(t *testing.T) {
	enginetest.TestOrderByGroupBy(t, enginetest.NewDefaultMemoryHarness())
}

func TestAmbiguousColumnResolution(t *testing.T) {
	enginetest.TestAmbiguousColumnResolution(t, enginetest.NewDefaultMemoryHarness())
}

func TestInsertInto(t *testing.T) {
	enginetest.TestInsertInto(t, enginetest.NewDefaultMemoryHarness())
}

func TestInsertIgnoreInto(t *testing.T) {
	enginetest.TestInsertIgnoreInto(t, enginetest.NewDefaultMemoryHarness())
}

func TestInsertDuplicateKeyKeyless(t *testing.T) {
	enginetest.TestInsertDuplicateKeyKeyless(t, enginetest.NewDefaultMemoryHarness())
}

func TestInsertDuplicateKeyKeylessPrepared(t *testing.T) {
	enginetest.TestInsertDuplicateKeyKeylessPrepared(t, enginetest.NewDefaultMemoryHarness())
}

func TestIgnoreIntoWithDuplicateUniqueKeyKeyless(t *testing.T) {
	enginetest.TestIgnoreIntoWithDuplicateUniqueKeyKeyless(t, enginetest.NewDefaultMemoryHarness())
}

func TestIgnoreIntoWithDuplicateUniqueKeyKeylessPrepared(t *testing.T) {
	enginetest.TestIgnoreIntoWithDuplicateUniqueKeyKeylessPrepared(t, enginetest.NewDefaultMemoryHarness())
}

func TestInsertIntoErrors(t *testing.T) {
	enginetest.TestInsertIntoErrors(t, enginetest.NewDefaultMemoryHarness())
}

func TestBrokenInsertScripts(t *testing.T) {
	enginetest.TestBrokenInsertScripts(t, enginetest.NewSkippingMemoryHarness())
}

func TestStatistics(t *testing.T) {
	enginetest.TestStatistics(t, enginetest.NewDefaultMemoryHarness())
}

func TestPreparedStatistics(t *testing.T) {
	enginetest.TestStatisticsPrepared(t, enginetest.NewDefaultMemoryHarness())
}

func TestSpatialInsertInto(t *testing.T) {
	enginetest.TestSpatialInsertInto(t, enginetest.NewDefaultMemoryHarness())
}

func TestLoadData(t *testing.T) {
	enginetest.TestLoadData(t, enginetest.NewDefaultMemoryHarness())
}

func TestLoadDataErrors(t *testing.T) {
	enginetest.TestLoadDataErrors(t, enginetest.NewDefaultMemoryHarness())
}

func TestLoadDataFailing(t *testing.T) {
	enginetest.TestLoadDataFailing(t, enginetest.NewDefaultMemoryHarness())
}

func TestReplaceInto(t *testing.T) {
	enginetest.TestReplaceInto(t, enginetest.NewDefaultMemoryHarness())
}

func TestReplaceIntoErrors(t *testing.T) {
	enginetest.TestReplaceIntoErrors(t, enginetest.NewDefaultMemoryHarness())
}

func TestUpdate(t *testing.T) {
	enginetest.TestUpdate(t, enginetest.NewMemoryHarness("default", 1, testNumPartitions, true, mergableIndexDriver))
}

func TestUpdateIgnore(t *testing.T) {
	enginetest.TestUpdateIgnore(t, enginetest.NewMemoryHarness("default", 1, testNumPartitions, true, mergableIndexDriver))
}

func TestUpdateErrors(t *testing.T) {
	enginetest.TestUpdateErrors(t, enginetest.NewMemoryHarness("default", 1, testNumPartitions, true, mergableIndexDriver))
}

func TestSpatialUpdate(t *testing.T) {
	enginetest.TestSpatialUpdate(t, enginetest.NewMemoryHarness("default", 1, testNumPartitions, true, mergableIndexDriver))
}

func TestDeleteQueriesPrepared(t *testing.T) {
	enginetest.TestDeleteQueriesPrepared(t, enginetest.NewMemoryHarness("default", 1, testNumPartitions, true, mergableIndexDriver))
}

func TestInsertQueriesPrepared(t *testing.T) {
	enginetest.TestInsertQueriesPrepared(t, enginetest.NewMemoryHarness("default", 1, testNumPartitions, true, mergableIndexDriver))
}

func TestUpdateQueriesPrepared(t *testing.T) {
	enginetest.TestUpdateQueriesPrepared(t, enginetest.NewMemoryHarness("default", 1, testNumPartitions, true, mergableIndexDriver))
}

func TestReplaceQueriesPrepared(t *testing.T) {
	enginetest.TestReplaceQueriesPrepared(t, enginetest.NewMemoryHarness("default", 1, testNumPartitions, true, mergableIndexDriver))
}

func TestDeleteFromErrors(t *testing.T) {
	enginetest.TestDeleteErrors(t, enginetest.NewMemoryHarness("default", 1, testNumPartitions, true, mergableIndexDriver))
}

func TestSpatialDeleteFrom(t *testing.T) {
	enginetest.TestSpatialDelete(t, enginetest.NewMemoryHarness("default", 1, testNumPartitions, true, mergableIndexDriver))
}

func TestTruncate(t *testing.T) {
	enginetest.TestTruncate(t, enginetest.NewMemoryHarness("default", 1, testNumPartitions, true, mergableIndexDriver))
}

func TestDeleteFrom(t *testing.T) {
	enginetest.TestDelete(t, enginetest.NewMemoryHarness("default", 1, testNumPartitions, true, mergableIndexDriver))
}

func TestConvert(t *testing.T) {
	enginetest.TestConvert(t, enginetest.NewMemoryHarness("default", 1, testNumPartitions, true, mergableIndexDriver))
}

func TestConvertPrepared(t *testing.T) {
	enginetest.TestConvertPrepared(t, enginetest.NewMemoryHarness("default", 1, testNumPartitions, true, mergableIndexDriver))
}

func TestScripts(t *testing.T) {
	enginetest.TestScripts(t, enginetest.NewMemoryHarness("default", 1, testNumPartitions, true, mergableIndexDriver))
}

func TestSpatialScripts(t *testing.T) {
	enginetest.TestSpatialScripts(t, enginetest.NewMemoryHarness("default", 1, testNumPartitions, true, mergableIndexDriver))
}

func TestSpatialScriptsPrepared(t *testing.T) {
	enginetest.TestSpatialScriptsPrepared(t, enginetest.NewMemoryHarness("default", 1, testNumPartitions, true, mergableIndexDriver))
}

func TestSpatialIndexScripts(t *testing.T) {
	enginetest.TestSpatialIndexScripts(t, enginetest.NewMemoryHarness("default", 1, testNumPartitions, true, mergableIndexDriver))
}

func TestSpatialIndexScriptsPrepared(t *testing.T) {
	enginetest.TestSpatialIndexScriptsPrepared(t, enginetest.NewMemoryHarness("default", 1, testNumPartitions, true, mergableIndexDriver))
}

func TestSpatialIndexPlans(t *testing.T) {
	enginetest.TestSpatialIndexPlans(t, enginetest.NewMemoryHarness("default", 1, testNumPartitions, true, mergableIndexDriver))
}

func TestSpatialIndexPlansPrepared(t *testing.T) {
	enginetest.TestSpatialIndexPlansPrepared(t, enginetest.NewMemoryHarness("default", 1, testNumPartitions, true, mergableIndexDriver))
}

func TestLoadDataPrepared(t *testing.T) {
	enginetest.TestLoadDataPrepared(t, enginetest.NewMemoryHarness("default", 1, testNumPartitions, true, mergableIndexDriver))
}

func TestScriptsPrepared(t *testing.T) {
	enginetest.TestScriptsPrepared(t, enginetest.NewMemoryHarness("default", 1, testNumPartitions, true, mergableIndexDriver))
}

func TestInsertScriptsPrepared(t *testing.T) {
	enginetest.TestInsertScriptsPrepared(t, enginetest.NewMemoryHarness("default", 1, testNumPartitions, true, mergableIndexDriver))
}

func TestComplexIndexQueriesPrepared(t *testing.T) {
	enginetest.TestComplexIndexQueriesPrepared(t, enginetest.NewMemoryHarness("default", 1, testNumPartitions, true, mergableIndexDriver))
}

func TestJsonScriptsPrepared(t *testing.T) {
	enginetest.TestJsonScriptsPrepared(t, enginetest.NewMemoryHarness("default", 1, testNumPartitions, true, mergableIndexDriver))
}

func TestCreateCheckConstraintsScriptsPrepared(t *testing.T) {
	enginetest.TestCreateCheckConstraintsScriptsPrepared(t, enginetest.NewMemoryHarness("default", 1, testNumPartitions, true, mergableIndexDriver))
}

func TestInsertIgnoreScriptsPrepared(t *testing.T) {
	enginetest.TestInsertIgnoreScriptsPrepared(t, enginetest.NewMemoryHarness("default", 1, testNumPartitions, true, mergableIndexDriver))
}

func TestInsertErrorScriptsPrepared(t *testing.T) {
	enginetest.TestInsertErrorScriptsPrepared(t, enginetest.NewMemoryHarness("default", 1, testNumPartitions, true, mergableIndexDriver))
}

func TestUserPrivileges(t *testing.T) {
	enginetest.TestUserPrivileges(t, enginetest.NewMemoryHarness("default", 1, testNumPartitions, true, mergableIndexDriver))
}

func TestUserAuthentication(t *testing.T) {
	enginetest.TestUserAuthentication(t, enginetest.NewMemoryHarness("default", 1, testNumPartitions, true, mergableIndexDriver))
}

func TestPrivilegePersistence(t *testing.T) {
	enginetest.TestPrivilegePersistence(t, enginetest.NewMemoryHarness("default", 1, testNumPartitions, true, mergableIndexDriver))
}

func TestComplexIndexQueries(t *testing.T) {
	harness := enginetest.NewMemoryHarness("default", 1, testNumPartitions, true, mergableIndexDriver)
	enginetest.TestComplexIndexQueries(t, harness)
}

func TestTriggers(t *testing.T) {
	enginetest.TestTriggers(t, enginetest.NewDefaultMemoryHarness())
}

func TestShowTriggers(t *testing.T) {
	enginetest.TestShowTriggers(t, enginetest.NewDefaultMemoryHarness())
}

func TestBrokenTriggers(t *testing.T) {
	h := enginetest.NewSkippingMemoryHarness()
	for _, script := range queries.BrokenTriggerQueries {
		enginetest.TestScript(t, h, script)
	}
}

func TestStoredProcedures(t *testing.T) {
	for i, test := range queries.ProcedureLogicTests {
		//TODO: the RowIter returned from a SELECT should not take future changes into account
		if test.Name == "FETCH captures state at OPEN" {
			queries.ProcedureLogicTests[0], queries.ProcedureLogicTests[i] = queries.ProcedureLogicTests[i], queries.ProcedureLogicTests[0]
			queries.ProcedureLogicTests = queries.ProcedureLogicTests[1:]
		}
	}
	enginetest.TestStoredProcedures(t, enginetest.NewDefaultMemoryHarness())
}

func TestEvents(t *testing.T) {
	enginetest.TestEvents(t, enginetest.NewDefaultMemoryHarness())
}

func TestTriggersErrors(t *testing.T) {
	enginetest.TestTriggerErrors(t, enginetest.NewDefaultMemoryHarness())
}

func TestCreateTable(t *testing.T) {
	enginetest.TestCreateTable(t, enginetest.NewDefaultMemoryHarness())
}

func TestDropTable(t *testing.T) {
	enginetest.TestDropTable(t, enginetest.NewDefaultMemoryHarness())
}

func TestRenameTable(t *testing.T) {
	enginetest.TestRenameTable(t, enginetest.NewDefaultMemoryHarness())
}

func TestRenameColumn(t *testing.T) {
	enginetest.TestRenameColumn(t, enginetest.NewDefaultMemoryHarness())
}

func TestAddColumn(t *testing.T) {
	enginetest.TestAddColumn(t, enginetest.NewDefaultMemoryHarness())
}

func TestModifyColumn(t *testing.T) {
	enginetest.TestModifyColumn(t, enginetest.NewDefaultMemoryHarness())
}

func TestDropColumn(t *testing.T) {
	enginetest.TestDropColumn(t, enginetest.NewDefaultMemoryHarness())
}

func TestDropColumnKeylessTables(t *testing.T) {
	enginetest.TestDropColumnKeylessTables(t, enginetest.NewDefaultMemoryHarness())
}

func TestCreateDatabase(t *testing.T) {
	enginetest.TestCreateDatabase(t, enginetest.NewDefaultMemoryHarness())
}

func TestPkOrdinalsDDL(t *testing.T) {
	enginetest.TestPkOrdinalsDDL(t, enginetest.NewDefaultMemoryHarness())
}

func TestPkOrdinalsDML(t *testing.T) {
	enginetest.TestPkOrdinalsDML(t, enginetest.NewDefaultMemoryHarness())
}

func TestDropDatabase(t *testing.T) {
	enginetest.TestDropDatabase(t, enginetest.NewDefaultMemoryHarness())
}

func TestCreateForeignKeys(t *testing.T) {
	enginetest.TestCreateForeignKeys(t, enginetest.NewDefaultMemoryHarness())
}

func TestDropForeignKeys(t *testing.T) {
	enginetest.TestDropForeignKeys(t, enginetest.NewDefaultMemoryHarness())
}

func TestForeignKeys(t *testing.T) {
	for i := len(queries.ForeignKeyTests) - 1; i >= 0; i-- {
		//TODO: memory tables don't quite handle keyless foreign keys properly
		if queries.ForeignKeyTests[i].Name == "Keyless CASCADE over three tables" {
			queries.ForeignKeyTests = append(queries.ForeignKeyTests[:i], queries.ForeignKeyTests[i+1:]...)
		}
	}
	enginetest.TestForeignKeys(t, enginetest.NewDefaultMemoryHarness())
}

func TestCreateCheckConstraints(t *testing.T) {
	enginetest.TestCreateCheckConstraints(t, enginetest.NewDefaultMemoryHarness())
}

func TestChecksOnInsert(t *testing.T) {
	enginetest.TestChecksOnInsert(t, enginetest.NewDefaultMemoryHarness())
}

func TestChecksOnUpdate(t *testing.T) {
	enginetest.TestChecksOnUpdate(t, enginetest.NewDefaultMemoryHarness())
}

func TestDisallowedCheckConstraints(t *testing.T) {
	enginetest.TestDisallowedCheckConstraints(t, enginetest.NewDefaultMemoryHarness())
}

func TestDropCheckConstraints(t *testing.T) {
	enginetest.TestDropCheckConstraints(t, enginetest.NewDefaultMemoryHarness())
}

func TestDropConstraints(t *testing.T) {
	enginetest.TestDropConstraints(t, enginetest.NewDefaultMemoryHarness())
}

func TestReadOnly(t *testing.T) {
	enginetest.TestReadOnly(t, enginetest.NewDefaultMemoryHarness())
}

func TestViews(t *testing.T) {
	enginetest.TestViews(t, enginetest.NewDefaultMemoryHarness())
}

func TestViewsPrepared(t *testing.T) {
	enginetest.TestViewsPrepared(t, enginetest.NewDefaultMemoryHarness())
}

func TestVersionedViews(t *testing.T) {
	enginetest.TestVersionedViews(t, enginetest.NewDefaultMemoryHarness())
}

func TestVersionedViewsPrepared(t *testing.T) {
	t.Skip()
	enginetest.TestVersionedViewsPrepared(t, enginetest.NewDefaultMemoryHarness())
}

func TestNaturalJoin(t *testing.T) {
	enginetest.TestNaturalJoin(t, enginetest.NewDefaultMemoryHarness())
}

func TestWindowFunctions(t *testing.T) {
	enginetest.TestWindowFunctions(t, enginetest.NewDefaultMemoryHarness())
}

func TestWindowRowFrames(t *testing.T) {
	enginetest.TestWindowRowFrames(t, enginetest.NewDefaultMemoryHarness())
}

func TestWindowRangeFrames(t *testing.T) {
	enginetest.TestWindowRangeFrames(t, enginetest.NewDefaultMemoryHarness())
}

func TestNamedWindows(t *testing.T) {
	enginetest.TestNamedWindows(t, enginetest.NewDefaultMemoryHarness())
}

func TestNaturalJoinEqual(t *testing.T) {
	enginetest.TestNaturalJoinEqual(t, enginetest.NewDefaultMemoryHarness())
}

func TestNaturalJoinDisjoint(t *testing.T) {
	enginetest.TestNaturalJoinDisjoint(t, enginetest.NewDefaultMemoryHarness())
}

func TestInnerNestedInNaturalJoins(t *testing.T) {
	enginetest.TestInnerNestedInNaturalJoins(t, enginetest.NewDefaultMemoryHarness())
}

func TestColumnDefaults(t *testing.T) {
	enginetest.TestColumnDefaults(t, enginetest.NewDefaultMemoryHarness())
}

func TestAlterTable(t *testing.T) {
	enginetest.TestAlterTable(t, enginetest.NewDefaultMemoryHarness())
}

func TestDateParse(t *testing.T) {
	enginetest.TestDateParse(t, enginetest.NewDefaultMemoryHarness())
}

func TestJsonScripts(t *testing.T) {
	enginetest.TestJsonScripts(t, enginetest.NewDefaultMemoryHarness())
}

func TestShowTableStatus(t *testing.T) {
	enginetest.TestShowTableStatus(t, enginetest.NewDefaultMemoryHarness())
}

func TestShowTableStatusPrepared(t *testing.T) {
	enginetest.TestShowTableStatusPrepared(t, enginetest.NewDefaultMemoryHarness())
}

func TestAddDropPks(t *testing.T) {
	enginetest.TestAddDropPks(t, enginetest.NewDefaultMemoryHarness())
}

func TestAddAutoIncrementColumn(t *testing.T) {
	t.Skip("in memory tables don't implement sql.RewritableTable yet")
	enginetest.TestAddAutoIncrementColumn(t, enginetest.NewDefaultMemoryHarness())
}

func TestNullRanges(t *testing.T) {
	enginetest.TestNullRanges(t, enginetest.NewDefaultMemoryHarness())
}

func TestBlobs(t *testing.T) {
	enginetest.TestBlobs(t, enginetest.NewDefaultMemoryHarness())
}

func TestIndexes(t *testing.T) {
	enginetest.TestIndexes(t, enginetest.NewDefaultMemoryHarness())
}

func TestIndexPrefix(t *testing.T) {
	enginetest.TestIndexPrefix(t, enginetest.NewDefaultMemoryHarness())
}

func TestPersist(t *testing.T) {
	newSess := func(ctx *sql.Context) sql.PersistableSession {
		persistedGlobals := memory.GlobalsMap{}
		persistedSess := memory.NewInMemoryPersistedSession(ctx.Session, persistedGlobals)
		return persistedSess
	}
	enginetest.TestPersist(t, enginetest.NewDefaultMemoryHarness(), newSess)
}

func TestValidateSession(t *testing.T) {
	count := 0
	incrementValidateCb := func() {
		count++
	}

	newSess := func(ctx *sql.Context) sql.PersistableSession {
		sess := memory.NewInMemoryPersistedSessionWithValidationCallback(ctx.Session, incrementValidateCb)
		return sess
	}
	enginetest.TestValidateSession(t, enginetest.NewDefaultMemoryHarness(), newSess, &count)
}

func TestPrepared(t *testing.T) {
	enginetest.TestPrepared(t, enginetest.NewDefaultMemoryHarness())
}

func TestPreparedInsert(t *testing.T) {
	enginetest.TestPreparedInsert(t, enginetest.NewMemoryHarness("default", 1, testNumPartitions, true, mergableIndexDriver))
}

func TestPreparedStatements(t *testing.T) {
	enginetest.TestPreparedStatements(t, enginetest.NewDefaultMemoryHarness())
}

func TestCharsetCollationEngine(t *testing.T) {
	enginetest.TestCharsetCollationEngine(t, enginetest.NewDefaultMemoryHarness())
}

func TestCharsetCollationWire(t *testing.T) {
	enginetest.TestCharsetCollationWire(t, enginetest.NewDefaultMemoryHarness(), server.DefaultSessionBuilder)
}

func TestDatabaseCollationWire(t *testing.T) {
	enginetest.TestDatabaseCollationWire(t, enginetest.NewDefaultMemoryHarness(), server.DefaultSessionBuilder)
}

func TestTypesOverWire(t *testing.T) {
	enginetest.TestTypesOverWire(t, enginetest.NewDefaultMemoryHarness(), server.DefaultSessionBuilder)
}

func mergableIndexDriver(dbs []sql.Database) sql.IndexDriver {
	return memory.NewIndexDriver("mydb", map[string][]sql.DriverIndex{
		"mytable": {
			newMergableIndex(dbs, "mytable",
				expression.NewGetFieldWithTable(0, types.Int64, "mytable", "i", false)),
			newMergableIndex(dbs, "mytable",
				expression.NewGetFieldWithTable(1, types.Text, "mytable", "s", false)),
			newMergableIndex(dbs, "mytable",
				expression.NewGetFieldWithTable(0, types.Int64, "mytable", "i", false),
				expression.NewGetFieldWithTable(1, types.Text, "mytable", "s", false)),
		},
		"othertable": {
			newMergableIndex(dbs, "othertable",
				expression.NewGetFieldWithTable(0, types.Text, "othertable", "s2", false)),
			newMergableIndex(dbs, "othertable",
				expression.NewGetFieldWithTable(1, types.Text, "othertable", "i2", false)),
			newMergableIndex(dbs, "othertable",
				expression.NewGetFieldWithTable(0, types.Text, "othertable", "s2", false),
				expression.NewGetFieldWithTable(1, types.Text, "othertable", "i2", false)),
		},
		"bigtable": {
			newMergableIndex(dbs, "bigtable",
				expression.NewGetFieldWithTable(0, types.Text, "bigtable", "t", false)),
		},
		"floattable": {
			newMergableIndex(dbs, "floattable",
				expression.NewGetFieldWithTable(2, types.Text, "floattable", "f64", false)),
		},
		"niltable": {
			newMergableIndex(dbs, "niltable",
				expression.NewGetFieldWithTable(0, types.Int64, "niltable", "i", false)),
			newMergableIndex(dbs, "niltable",
				expression.NewGetFieldWithTable(1, types.Int64, "niltable", "i2", true)),
		},
		"one_pk": {
			newMergableIndex(dbs, "one_pk",
				expression.NewGetFieldWithTable(0, types.Int8, "one_pk", "pk", false)),
		},
		"two_pk": {
			newMergableIndex(dbs, "two_pk",
				expression.NewGetFieldWithTable(0, types.Int8, "two_pk", "pk1", false),
				expression.NewGetFieldWithTable(1, types.Int8, "two_pk", "pk2", false),
			),
		},
	})
}

func newMergableIndex(dbs []sql.Database, tableName string, exprs ...sql.Expression) *memory.Index {
	db, table := findTable(dbs, tableName)
	if db == nil {
		return nil
	}
	return &memory.Index{
		DB:         db.Name(),
		DriverName: memory.IndexDriverId,
		TableName:  tableName,
		Tbl:        table.(*memory.Table),
		Exprs:      exprs,
	}
}

func findTable(dbs []sql.Database, tableName string) (sql.Database, sql.Table) {
	for _, db := range dbs {
		names, err := db.GetTableNames(sql.NewEmptyContext())
		if err != nil {
			panic(err)
		}
		for _, name := range names {
			if name == tableName {
				table, _, _ := db.GetTableInsensitive(sql.NewEmptyContext(), name)
				return db, table
			}
		}
	}
	return nil, nil
}

func mergeSetupScripts(scripts ...setup.SetupScript) []string {
	var all []string
	for _, s := range scripts {
		all = append(all, s...)
	}
	return all
}<|MERGE_RESOLUTION|>--- conflicted
+++ resolved
@@ -207,28 +207,12 @@
 	t.Skip()
 	var scripts = []queries.ScriptTest{
 		{
-<<<<<<< HEAD
-			Name:        "trigger with signal and user var",
+			Name: "trigger with signal and user var",
 			SetUpScript: mergeSetupScripts(setup.XyData[0], setup.MytableData[0], setup.OthertableData[0]),
 			Assertions: []queries.ScriptTestAssertion{
 				{
-					Query:    `select a1.u from (select * from uv where false) a1 where a1.u = 1;`,
+					Query: `select a1.u from (select * from uv where false) a1 where a1.u = 1;`,
 					Expected: []sql.Row{},
-=======
-			Name: "trigger with signal and user var",
-			SetUpScript: []string{
-				"create table t (i int primary key, j int)",
-				"insert into t values (3, 1), (2, 2), (1, 3)",
-			},
-			Assertions: []queries.ScriptTestAssertion{
-				{
-					Query: `select i from t order by i DESC`,
-					Expected: []sql.Row{
-						{3},
-						{2},
-						{1},
-					},
->>>>>>> 8470dbef
 				},
 			},
 		},
