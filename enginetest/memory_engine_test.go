// Copyright 2020-2021 Dolthub, Inc.
//
// Licensed under the Apache License, Version 2.0 (the "License");
// you may not use this file except in compliance with the License.
// You may obtain a copy of the License at
//
//     http://www.apache.org/licenses/LICENSE-2.0
//
// Unless required by applicable law or agreed to in writing, software
// distributed under the License is distributed on an "AS IS" BASIS,
// WITHOUT WARRANTIES OR CONDITIONS OF ANY KIND, either express or implied.
// See the License for the specific language governing permissions and
// limitations under the License.

package enginetest_test

import (
	"bufio"
	"fmt"
	"io/ioutil"
	"os"
	"path/filepath"
	"strings"
	"testing"

	"github.com/stretchr/testify/require"

	"github.com/dolthub/go-mysql-server/enginetest"
	"github.com/dolthub/go-mysql-server/memory"
	"github.com/dolthub/go-mysql-server/sql"
	"github.com/dolthub/go-mysql-server/sql/analyzer"
	"github.com/dolthub/go-mysql-server/sql/expression"
	"github.com/dolthub/go-mysql-server/sql/parse"
	"github.com/dolthub/go-mysql-server/sql/plan"
)

// This file is for validating both the engine itself and the in-memory database implementation in the memory package.
// Any engine test that relies on the correct implementation of the in-memory database belongs here. All test logic and
// queries are declared in the exported enginetest package to make them usable by integrators, to validate the engine
// against their own implementation.

type indexBehaviorTestParams struct {
	name              string
	driverInitializer enginetest.IndexDriverInitalizer
	nativeIndexes     bool
}

const testNumPartitions = 5

var numPartitionsVals = []int{
	1,
	testNumPartitions,
}
var indexBehaviors = []*indexBehaviorTestParams{
	{"none", nil, false},
	{"mergableIndexes", mergableIndexDriver, false},
	{"nativeIndexes", nil, true},
	{"nativeAndMergable", mergableIndexDriver, true},
}
var parallelVals = []int{
	1,
	2,
}

// TestQueries tests the given queries on an engine under a variety of circumstances:
// 1) Partitioned tables / non partitioned tables
// 2) Mergeable / unmergeable / native / no indexes
// 3) Parallelism on / off
func TestQueries(t *testing.T) {
	for _, numPartitions := range numPartitionsVals {
		for _, indexBehavior := range indexBehaviors {
			for _, parallelism := range parallelVals {
				if parallelism == 1 && numPartitions == testNumPartitions && indexBehavior.name == "nativeIndexes" {
					// This case is covered by TestQueriesSimple
					continue
				}
				testName := fmt.Sprintf("partitions=%d,indexes=%v,parallelism=%v", numPartitions, indexBehavior.name, parallelism)
				harness := enginetest.NewMemoryHarness(testName, parallelism, numPartitions, indexBehavior.nativeIndexes, indexBehavior.driverInitializer)

				t.Run(testName, func(t *testing.T) {
					enginetest.TestQueries(t, harness)
				})
			}
		}
	}
}

func TestSpatialQueries(t *testing.T) {
	for _, numPartitions := range numPartitionsVals {
		for _, indexBehavior := range indexBehaviors {
			for _, parallelism := range parallelVals {
				if parallelism == 1 && numPartitions == testNumPartitions && indexBehavior.name == "nativeIndexes" {
					// This case is covered by TestQueriesSimple
					continue
				}
				testName := fmt.Sprintf("partitions=%d,indexes=%v,parallelism=%v", numPartitions, indexBehavior.name, parallelism)
				harness := enginetest.NewMemoryHarness(testName, parallelism, numPartitions, indexBehavior.nativeIndexes, indexBehavior.driverInitializer)

				t.Run(testName, func(t *testing.T) {
					enginetest.TestSpatialQueries(t, harness)
				})
			}
		}
	}
}

// TestQueriesSimple runs the canonical test queries against a single threaded index enabled harness.
func TestSpatialQueriesSimple(t *testing.T) {
	enginetest.TestSpatialQueries(t, enginetest.NewMemoryHarness("simple", 1, testNumPartitions, true, nil))
}

// TestQueriesSimple runs the canonical test queries against a single threaded index enabled harness.
func TestQueriesSimple(t *testing.T) {
	enginetest.TestQueries(t, enginetest.NewMemoryHarness("simple", 1, testNumPartitions, true, nil))
}

// TestQueriesSimple runs the canonical test queries against a single threaded index enabled harness.
func TestJoinQueries(t *testing.T) {
	enginetest.TestJoinQueries(t, enginetest.NewMemoryHarness("simple", 1, testNumPartitions, true, nil))
}

// Convenience test for debugging a single query. Unskip and set to the desired query.
func TestSingleQuery(t *testing.T) {
	//t.Skip()

	var test enginetest.QueryTest
	test = enginetest.QueryTest{
<<<<<<< HEAD
		Query:    `SELECT * FROM mytable where i=1`,
		Expected: []sql.Row{{1, "first row"}},
=======
		Query:    `SELECT COUNT(*) FROM mytable`,
		Expected: []sql.Row{},
>>>>>>> 6074a727
	}

	fmt.Sprintf("%v", test)
	harness := enginetest.NewMemoryHarness("", 1, testNumPartitions, true, nil)
	engine := enginetest.NewEngine(t, harness)
	enginetest.CreateIndexes(t, harness, engine)
<<<<<<< HEAD
	// engine.Analyzer.Debug = true
	// engine.Analyzer.Verbose = true
=======
	engine.Analyzer.Debug = true
	engine.Analyzer.Verbose = true
>>>>>>> 6074a727

	enginetest.TestQuery(t, harness, engine, test.Query, test.Expected, nil, test.Bindings)
}

// Convenience test for debugging a single query. Unskip and set to the desired query.
func TestSingleScript(t *testing.T) {
	t.Skip()

	var scripts = []enginetest.ScriptTest{
		{
			Name: "trigger before insert, alter inserted value",
			SetUpScript: []string{
				"create table a (x int primary key, y varchar(4))",
				"create table b (x int primary key, a_x int)",
				"create table c (x int primary key, name varchar(4))",
				"create table d (x int primary key, a_x int, c_x int, index idx1(a_x))",
				"insert into a values (0, 'a'), (1, 'b'), (2,'c')",
				"insert into b values (0, 0), (1, 1), (2,2)",
				"insert into c values (0, 'c1'), (1, 'c2'), (2,'c3')",
				"insert into d values (0, 1, 0), (1, 2, 1), (2, 0, 2)",
			},
			Query: `WITH
					cte AS
					(
						SELECT
							a.x AS a_x,
							b.x AS b_x
						FROM
							a
						INNER JOIN
							b
						ON
							a.x = b.a_x
						WHERE a.y IN ('a', 'b')
					)
				SELECT cte.*
				FROM
					cte
				CROSS JOIN
					c
				LEFT JOIN
					d ON d.c_x = c.x AND d.a_x = cte.a_x
				ORDER BY
					cte.b_x,
					c.name
				;`,
			Expected: []sql.Row{
				{2},
			},
		},
	}

	for _, test := range scripts {
		harness := enginetest.NewMemoryHarness("", 1, testNumPartitions, true, nil)
		engine := enginetest.NewEngine(t, harness)
		engine.Analyzer.Debug = true
		engine.Analyzer.Verbose = true

		enginetest.TestScriptWithEngine(t, engine, harness, test)
	}
}

func TestUnbuildableIndex(t *testing.T) {
	var scripts = []enginetest.ScriptTest{
		{
			Name: "Failing index builder still returning correct results",
			SetUpScript: []string{
				"CREATE TABLE mytable2 (i BIGINT PRIMARY KEY, s VARCHAR(20))",
				"CREATE UNIQUE INDEX mytable2_s ON mytable2 (s)",
				fmt.Sprintf("CREATE INDEX mytable2_i_s ON mytable2 (i, s) COMMENT '%s'", memory.CommentPreventingIndexBuilding),
				"INSERT INTO mytable2 VALUES (1, 'first row'), (2, 'second row'), (3, 'third row')",
			},
			Assertions: []enginetest.ScriptTestAssertion{
				{
					Query: "SELECT i FROM mytable2 WHERE i IN (SELECT i FROM mytable2) ORDER BY i",
					Expected: []sql.Row{
						{1},
						{2},
						{3},
					},
				},
			},
		},
	}

	for _, test := range scripts {
		harness := enginetest.NewMemoryHarness("", 1, testNumPartitions, true, nil)
		engine := enginetest.NewEngine(t, harness)

		enginetest.TestScriptWithEngine(t, engine, harness, test)
	}
}

func TestBrokenQueries(t *testing.T) {
	enginetest.RunQueryTests(t, enginetest.NewSkippingMemoryHarness(), enginetest.BrokenQueries)
}

func TestTestQueryPlanTODOs(t *testing.T) {
	harness := enginetest.NewSkippingMemoryHarness()
	engine := enginetest.NewEngine(t, harness)
	for _, tt := range enginetest.QueryPlanTODOs {
		t.Run(tt.Query, func(t *testing.T) {
			enginetest.TestQueryPlan(t, enginetest.NewContextWithEngine(harness, engine), engine, harness, tt.Query, tt.ExpectedPlan)
		})
	}
}

func TestVersionedQueries(t *testing.T) {
	for _, numPartitions := range numPartitionsVals {
		for _, indexInit := range indexBehaviors {
			for _, parallelism := range parallelVals {
				testName := fmt.Sprintf("partitions=%d,indexes=%v,parallelism=%v", numPartitions, indexInit.name, parallelism)
				harness := enginetest.NewMemoryHarness(testName, parallelism, numPartitions, indexInit.nativeIndexes, indexInit.driverInitializer)

				t.Run(testName, func(t *testing.T) {
					enginetest.TestVersionedQueries(t, harness)
				})
			}
		}
	}
}

// Tests of choosing the correct execution plan independent of result correctness. Mostly useful for confirming that
// the right indexes are being used for joining tables.
func TestQueryPlans(t *testing.T) {
	indexBehaviors := []*indexBehaviorTestParams{
		{"nativeIndexes", nil, true},
		{"nativeAndMergable", mergableIndexDriver, true},
	}

	for _, indexInit := range indexBehaviors {
		t.Run(indexInit.name, func(t *testing.T) {
			harness := enginetest.NewMemoryHarness(indexInit.name, 1, 2, indexInit.nativeIndexes, indexInit.driverInitializer)
			// The IN expression requires mergeable indexes meaning that an unmergeable index returns a different result, so we skip this test
			harness.QueriesToSkip("SELECT a.* FROM mytable a inner join mytable b on (a.i = b.s) WHERE a.i in (1, 2, 3, 4)")
			enginetest.TestQueryPlans(t, harness)
		})
	}
}

func TestIndexQueryPlans(t *testing.T) {
	indexBehaviors := []*indexBehaviorTestParams{
		{"nativeIndexes", nil, true},
		{"nativeAndMergable", mergableIndexDriver, true},
	}

	for _, indexInit := range indexBehaviors {
		t.Run(indexInit.name, func(t *testing.T) {
			harness := enginetest.NewMemoryHarness(indexInit.name, 1, 2, indexInit.nativeIndexes, indexInit.driverInitializer)
			enginetest.TestIndexQueryPlans(t, harness)
		})
	}
}

// This test will write a new set of query plan expected results to a file that you can copy and paste over the existing
// query plan results. Handy when you've made a large change to the analyzer or node formatting, and you want to examine
// how query plans have changed without a lot of manual copying and pasting.
func TestWriteQueryPlans(t *testing.T) {
	t.Skip()

	harness := enginetest.NewDefaultMemoryHarness()
	engine := enginetest.NewEngine(t, harness)
	enginetest.CreateIndexes(t, harness, engine)

	tmp, err := ioutil.TempDir("", "*")
	if err != nil {
		return
	}

	outputPath := filepath.Join(tmp, "queryPlans.txt")
	f, err := os.Create(outputPath)
	require.NoError(t, err)

	w := bufio.NewWriter(f)
	_, _ = w.WriteString("var PlanTests = []QueryPlanTest{\n")
	for _, tt := range enginetest.PlanTests {
		_, _ = w.WriteString("\t{\n")
		ctx := enginetest.NewContextWithEngine(harness, engine)
		parsed, err := parse.Parse(ctx, tt.Query)
		require.NoError(t, err)

		node, err := engine.Analyzer.Analyze(ctx, parsed, nil)
		require.NoError(t, err)
		planString := extractQueryNode(node).String()

		if strings.Contains(tt.Query, "`") {
			_, _ = w.WriteString(fmt.Sprintf(`Query: "%s",`, tt.Query))
		} else {
			_, _ = w.WriteString(fmt.Sprintf("Query: `%s`,", tt.Query))
		}
		_, _ = w.WriteString("\n")

		_, _ = w.WriteString(`ExpectedPlan: `)
		for i, line := range strings.Split(planString, "\n") {
			if i > 0 {
				_, _ = w.WriteString(" + \n")
			}
			if len(line) > 0 {
				_, _ = w.WriteString(fmt.Sprintf(`"%s\n"`, strings.ReplaceAll(line, `"`, `\"`)))
			} else {
				// final line with comma
				_, _ = w.WriteString("\"\",\n")
			}
		}
		_, _ = w.WriteString("\t},\n")
	}
	_, _ = w.WriteString("}")

	_ = w.Flush()

	t.Logf("Query plans in %s", outputPath)
}

func TestWriteIndexQueryPlans(t *testing.T) {
	t.Skip()

	harness := enginetest.NewDefaultMemoryHarness()
	engine := enginetest.NewEngine(t, harness)

	enginetest.CreateIndexes(t, harness, engine)
	for i, script := range enginetest.ComplexIndexQueries {
		for _, statement := range script.SetUpScript {
			statement = strings.Replace(statement, "test", fmt.Sprintf("t%d", i), -1)
			enginetest.RunQuery(t, engine, harness, statement)
		}
	}

	tmp, err := ioutil.TempDir("", "*")
	if err != nil {
		return
	}

	outputPath := filepath.Join(tmp, "indexQueryPlans.txt")
	f, err := os.Create(outputPath)
	require.NoError(t, err)

	w := bufio.NewWriter(f)
	_, _ = w.WriteString("var IndexPlanTests = []QueryPlanTest{\n")
	for _, tt := range enginetest.IndexPlanTests {
		_, _ = w.WriteString("\t{\n")
		ctx := enginetest.NewContextWithEngine(harness, engine)
		parsed, err := parse.Parse(ctx, tt.Query)
		require.NoError(t, err)

		node, err := engine.Analyzer.Analyze(ctx, parsed, nil)
		require.NoError(t, err)
		planString := extractQueryNode(node).String()

		if strings.Contains(tt.Query, "`") {
			_, _ = w.WriteString(fmt.Sprintf(`Query: "%s",`, tt.Query))
		} else {
			_, _ = w.WriteString(fmt.Sprintf("Query: `%s`,", tt.Query))
		}
		_, _ = w.WriteString("\n")

		_, _ = w.WriteString(`ExpectedPlan: `)
		for i, line := range strings.Split(planString, "\n") {
			if i > 0 {
				_, _ = w.WriteString(" + \n")
			}
			if len(line) > 0 {
				_, _ = w.WriteString(fmt.Sprintf(`"%s\n"`, strings.ReplaceAll(line, `"`, `\"`)))
			} else {
				// final line with comma
				_, _ = w.WriteString("\"\",\n")
			}
		}
		_, _ = w.WriteString("\t},\n")
	}
	_, _ = w.WriteString("}")

	_ = w.Flush()

	t.Logf("Query plans in %s", outputPath)
}

func extractQueryNode(node sql.Node) sql.Node {
	switch node := node.(type) {
	case *plan.QueryProcess:
		return extractQueryNode(node.Child)
	case *analyzer.Releaser:
		return extractQueryNode(node.Child)
	default:
		return node
	}
}

func TestQueryErrors(t *testing.T) {
	enginetest.TestQueryErrors(t, enginetest.NewDefaultMemoryHarness())
}

func TestInfoSchema(t *testing.T) {
	enginetest.TestInfoSchema(t, enginetest.NewMemoryHarness("default", 1, testNumPartitions, true, mergableIndexDriver))
}

func TestReadOnlyDatabases(t *testing.T) {
	enginetest.TestReadOnlyDatabases(t, enginetest.NewMemoryHarness("default", 1, testNumPartitions, true, mergableIndexDriver))
}

func TestColumnAliases(t *testing.T) {
	enginetest.TestColumnAliases(t, enginetest.NewDefaultMemoryHarness())
}

func TestOrderByGroupBy(t *testing.T) {
	enginetest.TestOrderByGroupBy(t, enginetest.NewDefaultMemoryHarness())
}

func TestAmbiguousColumnResolution(t *testing.T) {
	enginetest.TestAmbiguousColumnResolution(t, enginetest.NewDefaultMemoryHarness())
}

func TestInsertInto(t *testing.T) {
	enginetest.TestInsertInto(t, enginetest.NewDefaultMemoryHarness())
}

func TestInsertIgnoreInto(t *testing.T) {
	enginetest.TestInsertIgnoreInto(t, enginetest.NewDefaultMemoryHarness())
}

func TestInsertIntoErrors(t *testing.T) {
	enginetest.TestInsertIntoErrors(t, enginetest.NewDefaultMemoryHarness())
}

func TestBrokenInsertScripts(t *testing.T) {
	enginetest.TestBrokenInsertScripts(t, enginetest.NewSkippingMemoryHarness())
}

func TestSpatialInsertInto(t *testing.T) {
	enginetest.TestSpatialInsertInto(t, enginetest.NewDefaultMemoryHarness())
}

func TestLoadData(t *testing.T) {
	enginetest.TestLoadData(t, enginetest.NewDefaultMemoryHarness())
}

func TestLoadDataErrors(t *testing.T) {
	enginetest.TestLoadDataErrors(t, enginetest.NewDefaultMemoryHarness())
}

func TestLoadDataFailing(t *testing.T) {
	enginetest.TestLoadDataFailing(t, enginetest.NewDefaultMemoryHarness())
}

func TestReplaceInto(t *testing.T) {
	enginetest.TestReplaceInto(t, enginetest.NewDefaultMemoryHarness())
}

func TestReplaceIntoErrors(t *testing.T) {
	enginetest.TestReplaceIntoErrors(t, enginetest.NewDefaultMemoryHarness())
}

func TestUpdate(t *testing.T) {
	enginetest.TestUpdate(t, enginetest.NewMemoryHarness("default", 1, testNumPartitions, true, mergableIndexDriver))
}

func TestUpdateErrors(t *testing.T) {
	enginetest.TestUpdateErrors(t, enginetest.NewMemoryHarness("default", 1, testNumPartitions, true, mergableIndexDriver))
}

func TestSpatialUpdate(t *testing.T) {
	enginetest.TestSpatialUpdate(t, enginetest.NewMemoryHarness("default", 1, testNumPartitions, true, mergableIndexDriver))
}

func TestDeleteFrom(t *testing.T) {
	enginetest.TestDelete(t, enginetest.NewMemoryHarness("default", 1, testNumPartitions, true, mergableIndexDriver))
}

func TestDeleteFromErrors(t *testing.T) {
	enginetest.TestDeleteErrors(t, enginetest.NewMemoryHarness("default", 1, testNumPartitions, true, mergableIndexDriver))
}

func TestSpatialDeleteFrom(t *testing.T) {
	enginetest.TestSpatialDelete(t, enginetest.NewMemoryHarness("default", 1, testNumPartitions, true, mergableIndexDriver))
}

func TestTruncate(t *testing.T) {
	enginetest.TestTruncate(t, enginetest.NewMemoryHarness("default", 1, testNumPartitions, true, mergableIndexDriver))
}

func TestScripts(t *testing.T) {
	//TODO: when foreign keys are implemented in the memory table, we can do the following test
	for i := len(enginetest.ScriptTests) - 1; i >= 0; i-- {
		if enginetest.ScriptTests[i].Name == "failed statements data validation for DELETE, REPLACE" {
			enginetest.ScriptTests = append(enginetest.ScriptTests[:i], enginetest.ScriptTests[i+1:]...)
		}
	}
	enginetest.TestScripts(t, enginetest.NewMemoryHarness("default", 1, testNumPartitions, true, mergableIndexDriver))
}

func TestScriptQueryPlan(t *testing.T) {
	enginetest.TestScriptQueryPlan(t, enginetest.NewMemoryHarness("default", 1, testNumPartitions, true, mergableIndexDriver))
}

func TestUserPrivileges(t *testing.T) {
	enginetest.TestUserPrivileges(t, enginetest.NewMemoryHarness("default", 1, testNumPartitions, true, mergableIndexDriver))
}

func TestUserAuthentication(t *testing.T) {
	enginetest.TestUserAuthentication(t, enginetest.NewMemoryHarness("default", 1, testNumPartitions, true, mergableIndexDriver))
}

func TestPrivilegePersistence(t *testing.T) {
	enginetest.TestPrivilegePersistence(t, enginetest.NewMemoryHarness("default", 1, testNumPartitions, true, mergableIndexDriver))
}

func TestComplexIndexQueries(t *testing.T) {
	harness := enginetest.NewMemoryHarness("default", 1, testNumPartitions, true, mergableIndexDriver)
	enginetest.TestComplexIndexQueries(t, harness)
}

func TestTriggers(t *testing.T) {
	enginetest.TestTriggers(t, enginetest.NewDefaultMemoryHarness())
}

func TestShowTriggers(t *testing.T) {
	enginetest.TestShowTriggers(t, enginetest.NewDefaultMemoryHarness())
}

func TestBrokenTriggers(t *testing.T) {
	h := enginetest.NewSkippingMemoryHarness()
	for _, script := range enginetest.BrokenTriggerQueries {
		enginetest.TestScript(t, h, script)
	}
}

func TestStoredProcedures(t *testing.T) {
	enginetest.TestStoredProcedures(t, enginetest.NewDefaultMemoryHarness())
}

func TestTriggersErrors(t *testing.T) {
	enginetest.TestTriggerErrors(t, enginetest.NewDefaultMemoryHarness())
}

func TestCreateTable(t *testing.T) {
	enginetest.TestCreateTable(t, enginetest.NewDefaultMemoryHarness())
}

func TestDropTable(t *testing.T) {
	enginetest.TestDropTable(t, enginetest.NewDefaultMemoryHarness())
}

func TestRenameTable(t *testing.T) {
	enginetest.TestRenameTable(t, enginetest.NewDefaultMemoryHarness())
}

func TestRenameColumn(t *testing.T) {
	enginetest.TestRenameColumn(t, enginetest.NewDefaultMemoryHarness())
}

func TestAddColumn(t *testing.T) {
	enginetest.TestAddColumn(t, enginetest.NewDefaultMemoryHarness())
}

func TestModifyColumn(t *testing.T) {
	enginetest.TestModifyColumn(t, enginetest.NewDefaultMemoryHarness())
}

func TestDropColumn(t *testing.T) {
	enginetest.TestDropColumn(t, enginetest.NewDefaultMemoryHarness())
}

func TestCreateDatabase(t *testing.T) {
	enginetest.TestCreateDatabase(t, enginetest.NewDefaultMemoryHarness())
}

func TestPkOrdinalsDDL(t *testing.T) {
	enginetest.TestPkOrdinalsDDL(t, enginetest.NewDefaultMemoryHarness())
}

func TestPkOrdinalsDML(t *testing.T) {
	enginetest.TestPkOrdinalsDML(t, enginetest.NewDefaultMemoryHarness())
}

func TestDropDatabase(t *testing.T) {
	enginetest.TestDropDatabase(t, enginetest.NewDefaultMemoryHarness())
}

func TestCreateForeignKeys(t *testing.T) {
	enginetest.TestCreateForeignKeys(t, enginetest.NewDefaultMemoryHarness())
}

func TestDropForeignKeys(t *testing.T) {
	enginetest.TestDropForeignKeys(t, enginetest.NewDefaultMemoryHarness())
}

func TestCreateCheckConstraints(t *testing.T) {
	enginetest.TestCreateCheckConstraints(t, enginetest.NewDefaultMemoryHarness())
}

func TestChecksOnInsert(t *testing.T) {
	enginetest.TestChecksOnInsert(t, enginetest.NewDefaultMemoryHarness())
}

func TestChecksOnUpdate(t *testing.T) {
	enginetest.TestChecksOnUpdate(t, enginetest.NewDefaultMemoryHarness())
}

func TestDisallowedCheckConstraints(t *testing.T) {
	enginetest.TestDisallowedCheckConstraints(t, enginetest.NewDefaultMemoryHarness())
}

func TestDropCheckConstraints(t *testing.T) {
	enginetest.TestDropCheckConstraints(t, enginetest.NewDefaultMemoryHarness())
}

func TestDropConstraints(t *testing.T) {
	enginetest.TestDropConstraints(t, enginetest.NewDefaultMemoryHarness())
}

func TestExplode(t *testing.T) {
	enginetest.TestExplode(t, enginetest.NewDefaultMemoryHarness())
}

func TestReadOnly(t *testing.T) {
	enginetest.TestReadOnly(t, enginetest.NewDefaultMemoryHarness())
}

func TestViews(t *testing.T) {
	enginetest.TestViews(t, enginetest.NewDefaultMemoryHarness())
}

func TestVersionedViews(t *testing.T) {
	enginetest.TestVersionedViews(t, enginetest.NewDefaultMemoryHarness())
}

func TestNaturalJoin(t *testing.T) {
	enginetest.TestNaturalJoin(t, enginetest.NewDefaultMemoryHarness())
}

func TestWindowFunctions(t *testing.T) {
	enginetest.TestWindowFunctions(t, enginetest.NewDefaultMemoryHarness())
}

func TestWindowRowFrames(t *testing.T) {
	enginetest.TestWindowRowFrames(t, enginetest.NewDefaultMemoryHarness())
}

func TestWindowRangeFrames(t *testing.T) {
	enginetest.TestWindowRangeFrames(t, enginetest.NewDefaultMemoryHarness())
}

func TestNamedWindows(t *testing.T) {
	enginetest.TestNamedWindows(t, enginetest.NewDefaultMemoryHarness())
}

func TestNaturalJoinEqual(t *testing.T) {
	enginetest.TestNaturalJoinEqual(t, enginetest.NewDefaultMemoryHarness())
}

func TestNaturalJoinDisjoint(t *testing.T) {
	enginetest.TestNaturalJoinDisjoint(t, enginetest.NewDefaultMemoryHarness())
}

func TestInnerNestedInNaturalJoins(t *testing.T) {
	enginetest.TestInnerNestedInNaturalJoins(t, enginetest.NewDefaultMemoryHarness())
}

func TestColumnDefaults(t *testing.T) {
	enginetest.TestColumnDefaults(t, enginetest.NewDefaultMemoryHarness())
}

func TestAlterTable(t *testing.T) {
	enginetest.TestAlterTable(t, enginetest.NewDefaultMemoryHarness())
}

func TestDateParse(t *testing.T) {
	enginetest.TestDateParse(t, enginetest.NewDefaultMemoryHarness())
}

func TestJsonScripts(t *testing.T) {
	enginetest.TestJsonScripts(t, enginetest.NewDefaultMemoryHarness())
}

func TestShowTableStatus(t *testing.T) {
	enginetest.TestShowTableStatus(t, enginetest.NewDefaultMemoryHarness())
}

func TestAddDropPks(t *testing.T) {
	enginetest.TestAddDropPks(t, enginetest.NewDefaultMemoryHarness())
}

func TestNullRanges(t *testing.T) {
	enginetest.TestNullRanges(t, enginetest.NewDefaultMemoryHarness())
}

func TestPersist(t *testing.T) {
	newSess := func(ctx *sql.Context) sql.PersistableSession {
		persistedGlobals := memory.GlobalsMap{}
		persistedSess := memory.NewInMemoryPersistedSession(ctx.Session, persistedGlobals)
		return persistedSess
	}
	enginetest.TestPersist(t, enginetest.NewDefaultMemoryHarness(), newSess)
}

func TestPreparedInsert(t *testing.T) {
	enginetest.TestPreparedInsert(t, enginetest.NewMemoryHarness("default", 1, testNumPartitions, true, mergableIndexDriver))
}

func mergableIndexDriver(dbs []sql.Database) sql.IndexDriver {
	return memory.NewIndexDriver("mydb", map[string][]sql.DriverIndex{
		"mytable": {
			newMergableIndex(dbs, "mytable",
				expression.NewGetFieldWithTable(0, sql.Int64, "mytable", "i", false)),
			newMergableIndex(dbs, "mytable",
				expression.NewGetFieldWithTable(1, sql.Text, "mytable", "s", false)),
			newMergableIndex(dbs, "mytable",
				expression.NewGetFieldWithTable(0, sql.Int64, "mytable", "i", false),
				expression.NewGetFieldWithTable(1, sql.Text, "mytable", "s", false)),
		},
		"othertable": {
			newMergableIndex(dbs, "othertable",
				expression.NewGetFieldWithTable(0, sql.Text, "othertable", "s2", false)),
			newMergableIndex(dbs, "othertable",
				expression.NewGetFieldWithTable(1, sql.Text, "othertable", "i2", false)),
			newMergableIndex(dbs, "othertable",
				expression.NewGetFieldWithTable(0, sql.Text, "othertable", "s2", false),
				expression.NewGetFieldWithTable(1, sql.Text, "othertable", "i2", false)),
		},
		"bigtable": {
			newMergableIndex(dbs, "bigtable",
				expression.NewGetFieldWithTable(0, sql.Text, "bigtable", "t", false)),
		},
		"floattable": {
			newMergableIndex(dbs, "floattable",
				expression.NewGetFieldWithTable(2, sql.Text, "floattable", "f64", false)),
		},
		"niltable": {
			newMergableIndex(dbs, "niltable",
				expression.NewGetFieldWithTable(0, sql.Int64, "niltable", "i", false)),
			newMergableIndex(dbs, "niltable",
				expression.NewGetFieldWithTable(1, sql.Int64, "niltable", "i2", true)),
		},
		"one_pk": {
			newMergableIndex(dbs, "one_pk",
				expression.NewGetFieldWithTable(0, sql.Int8, "one_pk", "pk", false)),
		},
		"two_pk": {
			newMergableIndex(dbs, "two_pk",
				expression.NewGetFieldWithTable(0, sql.Int8, "two_pk", "pk1", false),
				expression.NewGetFieldWithTable(1, sql.Int8, "two_pk", "pk2", false),
			),
		},
	})
}

func newMergableIndex(dbs []sql.Database, tableName string, exprs ...sql.Expression) *memory.Index {
	db, table := findTable(dbs, tableName)
	if db == nil {
		return nil
	}
	return &memory.Index{
		DB:         db.Name(),
		DriverName: memory.IndexDriverId,
		TableName:  tableName,
		Tbl:        table.(*memory.Table),
		Exprs:      exprs,
	}
}

func findTable(dbs []sql.Database, tableName string) (sql.Database, sql.Table) {
	for _, db := range dbs {
		names, err := db.GetTableNames(sql.NewEmptyContext())
		if err != nil {
			panic(err)
		}
		for _, name := range names {
			if name == tableName {
				table, _, _ := db.GetTableInsensitive(sql.NewEmptyContext(), name)
				return db, table
			}
		}
	}
	return nil, nil
}<|MERGE_RESOLUTION|>--- conflicted
+++ resolved
@@ -125,26 +125,16 @@
 
 	var test enginetest.QueryTest
 	test = enginetest.QueryTest{
-<<<<<<< HEAD
 		Query:    `SELECT * FROM mytable where i=1`,
 		Expected: []sql.Row{{1, "first row"}},
-=======
-		Query:    `SELECT COUNT(*) FROM mytable`,
-		Expected: []sql.Row{},
->>>>>>> 6074a727
 	}
 
 	fmt.Sprintf("%v", test)
 	harness := enginetest.NewMemoryHarness("", 1, testNumPartitions, true, nil)
 	engine := enginetest.NewEngine(t, harness)
 	enginetest.CreateIndexes(t, harness, engine)
-<<<<<<< HEAD
-	// engine.Analyzer.Debug = true
-	// engine.Analyzer.Verbose = true
-=======
-	engine.Analyzer.Debug = true
-	engine.Analyzer.Verbose = true
->>>>>>> 6074a727
+	 engine.Analyzer.Debug = true
+	 engine.Analyzer.Verbose = true
 
 	enginetest.TestQuery(t, harness, engine, test.Query, test.Expected, nil, test.Bindings)
 }
