--- conflicted
+++ resolved
@@ -45,13 +45,9 @@
         github.com/shirou/w32 v0.0.0-20160930032740-bb4de0191aa4 // indirect
 	github.com/sirupsen/logrus v1.1.0
 	github.com/spf13/cast v1.2.0
-<<<<<<< HEAD
 	github.com/stretchr/testify v1.2.2
-=======
-        github.com/stretchr/testify v1.2.2
         github.com/tv42/httpunix v0.0.0-20150427012821-b75d8614f926 // indirect
->>>>>>> b13c3eed
-	golang.org/x/net v0.0.0-20180926154720-4dfa2610cdf3 // indirect
+	      golang.org/x/net v0.0.0-20180926154720-4dfa2610cdf3 // indirect
 	google.golang.org/grpc v1.15.0 // indirect
 	gopkg.in/src-d/go-errors.v1 v1.0.0
 	gopkg.in/src-d/go-vitess.v1 v1.1.0
